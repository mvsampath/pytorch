- [Contributing to PyTorch](#contributing-to-pytorch)
- [Developing PyTorch](#developing-pytorch)
- [Codebase structure](#codebase-structure)
- [Unit testing](#unit-testing)
  * [Better local unit tests with pytest](#better-local-unit-tests-with-pytest)
- [Writing documentation](#writing-documentation)
  * [Building documentation](#building-documentation)
    + [Tips](#tips)
  * [Adding documentation tests](#adding-documentation-tests)
- [Managing multiple build trees](#managing-multiple-build-trees)
- [C++ development tips](#c---development-tips)
  * [Build only what you need](#build-only-what-you-need)
  * [Code completion and IDE support](#code-completion-and-ide-support)
  * [Make no-op build fast](#make-no-op-build-fast)
    + [Use Ninja](#use-ninja)
    + [Use CCache](#use-ccache)
    + [Use a faster linker](#use-a-faster-linker)
- [CUDA development tips](#cuda-development-tips)
- [Windows development tips](#windows-development-tips)
  * [Known MSVC (and MSVC with NVCC) bugs](#known-msvc--and-msvc-with-nvcc--bugs)
  * [Running clang-tidy](#running-clang-tidy)
  * [Pre-commit tidy/linting hook](#pre-commit-tidy-linting-hook)
  * [Building PyTorch with ASAN](#building-pytorch-with-asan)
    + [Getting `ccache` to work](#getting--ccache--to-work)
    + [Why this stuff with `LD_PRELOAD` and `LIBASAN_RT`?](#why-this-stuff-with--ld-preload--and--libasan-rt--)
    + [Why LD_PRELOAD in the build function?](#why-ld-preload-in-the-build-function-)
    + [Why no leak detection?](#why-no-leak-detection-)
- [Caffe2 notes](#caffe2-notes)


## Contributing to PyTorch

If you are interested in contributing to PyTorch, your contributions will fall
into two categories:

1. You want to propose a new feature and implement it.
    - Post about your intended feature, and we shall discuss the design and
    implementation. Once we agree that the plan looks good, go ahead and implement it.
2. You want to implement a feature or bug-fix for an outstanding issue.
    - Search for your issue here: https://github.com/pytorch/pytorch/issues
    - Pick an issue and comment on the task that you want to work on this feature.
    - If you need more context on a particular issue, please ask and we shall provide.

Once you finish implementing a feature or bug-fix, please send a Pull Request to
https://github.com/pytorch/pytorch

This document covers some of the more technical aspects of contributing
to PyTorch.  For more non-technical guidance about how to contribute to
PyTorch, see the [Contributing Guide](docs/source/community/contribution_guide.rst).

## Developing PyTorch

To develop PyTorch on your machine, here are some tips:

1. Uninstall all existing PyTorch installs:
```bash
conda uninstall pytorch
pip uninstall torch
pip uninstall torch # run this command twice
```

2. Clone a copy of PyTorch from source:

```bash
git clone https://github.com/pytorch/pytorch
cd pytorch
```

2.1. If you already have PyTorch from source, update it:

```bash
git pull --rebase
git submodule sync --recursive
git submodule update --init --recursive
```

If you want to have no-op incremental rebuilds (which are fast), see the section below titled "Make no-op build fast."


3. Install PyTorch in `develop` mode:

A full set of instructions on installing PyTorch from source is here:
https://github.com/pytorch/pytorch#from-source

The change you have to make is to replace

```bash
python setup.py install
```

with

```bash
python setup.py develop
```

This mode will symlink the Python files from the current local source
tree into the Python install.  Hence, if you modify a Python file, you
do not need to reinstall PyTorch again and again.  This is especially
useful if you are only changing Python files.

For example:
- Install local PyTorch in `develop` mode
- modify your Python file `torch/__init__.py` (for example)
- test functionality
- modify your Python file `torch/__init__.py`
- test functionality
- modify your Python file `torch/__init__.py`
- test functionality

You do not need to repeatedly install after modifying Python files.

In case you want to reinstall, make sure that you uninstall PyTorch first by running `pip uninstall torch`
and `python setup.py clean`. Then you can install in `develop` mode again.

## Codebase structure

* [c10](c10) - Core library files that work everywhere, both server
  and mobile. We are slowly moving pieces from [ATen/core](aten/src/ATen/core)
  here. This library is intended only to contain essential functionality,
  and appropriate to use in settings where binary size matters. (But
  you'll have a lot of missing functionality if you try to use it
  directly.)
* [aten](aten) - C++ tensor library for PyTorch (no autograd support)
  * [src](aten/src)
    * [TH](aten/src/TH)
      [THC](aten/src/THC)
      [THNN](aten/src/THNN)
      [THCUNN](aten/src/THCUNN) - Legacy library code from the original
      Torch. Try not to add things here; we're slowly porting these to
      [native](aten/src/ATen/native).
      * generic - Contains actual implementations of operators,
        parametrized over `scalar_t`. Files here get compiled N times
        per supported scalar type in PyTorch.
    * [ATen](aten/src/ATen)
      * [core](aten/src/ATen/core) - Core functionality of ATen. This
        is migrating to top-level c10 folder.
      * [native](aten/src/ATen/native) - Modern implementations of
        operators. If you want to write a new operator, here is where
        it should go. Most CPU operators go in the top level directory,
        except for operators which need to be compiled specially; see
        cpu below.
        * [cpu](aten/src/ATen/native/cpu) - Not actually CPU
          implementations of operators, but specifically implementations
          which are compiled with processor-specific instructions, like
          AVX. See the [README](aten/src/ATen/native/cpu/README.md) for more
          details.
        * [cuda](aten/src/ATen/native/cuda) - CUDA implementations of
          operators.
        * [sparse](aten/src/ATen/native/sparse) - CPU and CUDA
          implementations of COO sparse tensor operations
        * [mkl](aten/src/ATen/native/mkl) [mkldnn](aten/src/ATen/native/mkldnn)
          [miopen](aten/src/ATen/native/miopen) [cudnn](aten/src/ATen/native/cudnn)
          - implementations of operators which simply bind to some
            backend library.
* [torch](torch) - The actual PyTorch library. Everything that is not
  in [csrc](torch/csrc) is a Python module, following the PyTorch Python
  frontend module structure.
  * [csrc](torch/csrc) - C++ files composing the PyTorch library. Files
    in this directory tree are a mix of Python binding code, and C++
    heavy lifting. Consult `setup.py` for the canonical list of Python
    binding files; conventionally, they are often prefixed with
    `python_`.
    * [jit](torch/csrc/jit) - Compiler and frontend for TorchScript JIT
      frontend.
    * [autograd](torch/csrc/autograd) - Implementation of reverse-mode automatic
      differentiation.
    * [api](torch/csrc/api) - The PyTorch C++ frontend.
    * [distributed](torch/csrc/distributed) - Distributed training
      support for PyTorch.
* [tools](tools) - Code generation scripts for the PyTorch library.
  See [README](tools/README.md) of this directory for more details.
* [test](tests) - Python unit tests for PyTorch Python frontend.
  * [test_torch.py](test/test_torch.py) - Basic tests for PyTorch
    functionality.
  * [test_autograd.py](test/test_autograd.py) - Tests for non-NN
    automatic differentiation support.
  * [test_nn.py](test/test_nn.py) - Tests for NN operators and
    their automatic differentiation.
  * [test_jit.py](test/test_jit.py) - Tests for the JIT compiler
    and TorchScript.
  * ...
  * [cpp](test/cpp) - C++ unit tests for PyTorch C++ frontend.
  * [expect](test/expect) - Automatically generated "expect" files
    which are used to compare against expected output.
  * [onnx](test/onnx) - Tests for ONNX export functionality,
    using both PyTorch and Caffe2.
* [caffe2](caffe2) - The Caffe2 library.
  * [core](caffe2/core) - Core files of Caffe2, e.g., tensor, workspace,
    blobs, etc.
  * [operators](caffe2/operators) - Operators of Caffe2.
  * [python](caffe2/python) - Python bindings to Caffe2.
  * ...

## Unit testing

PyTorch's testing is located under `test/`. Run the entire test suite with

```bash
python test/run_test.py
```

or run individual test files, like `python test/test_nn.py`, for individual test suites.

### Better local unit tests with pytest
We don't officially support `pytest`, but it works well with our `unittest` tests and offers
a number of useful features for local developing. Install it via `pip install pytest`.

If you want to just run tests that contain a specific substring, you can use the `-k` flag:

```bash
pytest test/test_nn.py -k Loss -v
```

The above is an example of testing a change to Loss functions: this command runs tests such as
`TestNN.test_BCELoss` and `TestNN.test_MSELoss` and can be useful to save keystrokes.

## Writing documentation

PyTorch uses [Google style](http://sphinxcontrib-napoleon.readthedocs.io/en/latest/example_google.html)
for formatting docstrings. Length of line inside docstrings block must be limited to 80 characters to
fit into Jupyter documentation popups.

For C++ documentation (https://pytorch.org/cppdocs), we use
[Doxygen](http://www.doxygen.nl/) and then convert it to
[Sphinx](http://www.sphinx-doc.org/) via
[Breathe](https://github.com/michaeljones/breathe) and
[Exhale](https://github.com/svenevs/exhale). Check the [Doxygen
reference](http://www.stack.nl/~dimitri/doxygen/manual/index.html) for more
information on the documentation syntax. To build the documentation locally,
`cd` into `docs/cpp` and then `make html`.

We run Doxygen in CI (Travis) to verify that you do not use invalid Doxygen
commands. To run this check locally, run `./check-doxygen.sh` from inside
`docs/cpp`.

### Building documentation

To build the documentation:

1. Build and install PyTorch

2. Install the prequesities

```bash
cd docs
pip install -r requirements.txt
# `katex` must also be available in your PATH.
# You can either install katex globally if you have properly configured npm:
# npm install -g katex
# Or if you prefer an uncontaminated global executable environment or do not want to go through the node configuration:
# npm install katex && export PATH="$PATH:$(pwd)/node_modules/.bin"
```

3. Generate the documentation HTML files. The generated files will be in `docs/build/html`.

```bash
cd docs
make html
```

4. To view HTML files, you must start an HTTP server. For example

```bash
# Start a server from the current directory (Python 3 only)
cd docs/build/html
python -m http.server
```

If you are developing on a remote machine, you can set up an SSH tunnel so that
you can access the HTTP server on the remote machine on your local machine. To map
remote port 8086 to local port 8086, use either of the following commands.

```bash
# For SSH
ssh my_machine -L 8086:my_machine:8086

# For Eternal Terminal
et my_machine -t="8086:8086"
```

Then navigate to `localhost:8086` in your web browser.

#### Tips

The `.rst` source files live in [docs/source](docs/source). Some of the `.rst`
files pull in docstrings from PyTorch Python code (for example, via
the `autofunction` or `autoclass` directives). To vastly shorten doc build times,
it is helpful to remove the files you are not working on, only keeping the base
`index.rst` file and the files you are editing. The Sphinx build will produce
missing file warnings but will still complete. For example, to work on `jit.rst`:

```bash
cd docs/source
ls | grep rst | grep -v index | grep -v jit | xargs rm

# Make your changes, build the docs, etc.

# Don't commit the deletions!
git add index.rst jit.rst
...
```


### Adding documentation tests

It is easy for code snippets in docstrings and `.rst` files to get out of date. The docs
build includes the [Sphinx Doctest Extension](https://www.sphinx-doc.org/en/master/usage/extensions/doctest.html),
which can run code in documentation as a unit test. To use the extension, use
the `.. testcode::` directive in your `.rst` and docstrings.

To manually run these tests, follow steps 1 and 2 above, then run:

```bash
cd docs
make doctest
```

<<<<<<< HEAD
## Managing multiple build trees
=======
## Profiling with `py-spy`

Evaluating the performance impact of code changes in PyTorch can be complicated,
particularly if code changes happen in compiled code. One simple way to profile
both Python and C++ code in PyTorch is to use
[`py-spy`](https://github.com/benfred/py-spy), a sampling profiler for Python
that has the ability to profile native code and Python code in the same session.

`py-spy` can be installed via `pip`:

```bash
$ pip install py-spy
```

To use `py-spy`, first write a Python test script that exercises the
functionality you would like to profile. For example, this script profiles
`torch.add`:

```python
import torch

t1 = torch.tensor([[1, 1], [1, 1.]])
t2 = torch.tensor([[0, 0], [0, 0.]])

for _ in range(1000000):
    torch.add(t1, t2)
```

Since the `torch.add` operation happens in microseconds, we repeat it a large
number of times to get good statistics. The most straightforward way to use
`py-spy` with such a script is to generate a [flame
graph](http://www.brendangregg.com/flamegraphs.html):

```bash
$ py-spy record -o profile.svg --native -- python test_tensor_tensor_add.py
```

This will output a file named `profile.svg` containing a flame graph you can
view in a web browser or SVG viewer. Individual stack frame entries in the graph
can be selected interactively with your mouse to zoom in on a particular part of
the program execution timeline. The `--native` command-line option tells
`py-spy` to record stack frame entries for PyTorch C++ code. To get line numbers
for C++ code it may be necessary to compile PyTorch in debug mode by prepending
your `setup.py develop` call to compile PyTorch with `DEBUG=1`. Depending on
your operating system it may also be necessary to run `py-spy` with root
privileges.

`py-spy` can also work in an `htop`-like "live profiling" mode and can be
tweaked to adjust the stack sampling rate, see the `py-spy` readme for more
details.

## Managing Multiple Build Trees
>>>>>>> d32f261f

One downside to using `python setup.py develop` is that your development
version of PyTorch will be installed globally on your account (e.g., if
you run `import torch` anywhere else, the development version will be
used.

If you want to manage multiple builds of PyTorch, you can make use of
[conda environments](https://conda.io/docs/using/envs.html) to maintain
separate Python package environments, each of which can be tied to a
specific build of PyTorch. To set one up:

```bash
conda create -n pytorch-myfeature
source activate pytorch-myfeature
# if you run python now, torch will NOT be installed
python setup.py develop
```

## C++ development tips

If you are working on the C++ code, there are a few important things that you
will want to keep in mind:

1. How to rebuild only the code you are working on.
2. How to make rebuilds in the absence of changes go faster.

### Build only what you need

`python setup.py build` will build everything by default, but sometimes you are
only interested in a specific component.

- Working on a test binary? Run `(cd build && ninja bin/test_binary_name)` to
  rebuild only that test binary (without rerunning cmake). (Replace `ninja` with
  `make` if you don't have ninja installed).
- Don't need Caffe2?  Pass `BUILD_CAFFE2_OPS=0` to disable build of
  Caffe2 operators.

On the initial build, you can also speed things up with the environment
variables `DEBUG`, `USE_DISTRIBUTED`, `USE_MKLDNN`, `USE_CUDA`, `BUILD_TEST`, `USE_FBGEMM`, `USE_NNPACK` and `USE_QNNPACK`.

- `DEBUG=1` will enable debug builds (-g -O0)
- `REL_WITH_DEB_INFO=1` will enable debug symbols with optimizations (-g -O3)
- `USE_DISTRIBUTED=0` will disable distributed (c10d, gloo, mpi, etc.) build.
- `USE_MKLDNN=0` will disable using MKL-DNN.
- `USE_CUDA=0` will disable compiling CUDA (in case you are developing on something not CUDA related), to save compile time.
- `BUILD_TEST=0` will disable building C++ test binaries.
- `USE_FBGEMM=0` will disable using FBGEMM (quantized 8-bit server operators).
- `USE_NNPACK=0` will disable compiling with NNPACK.
- `USE_QNNPACK=0` will disable QNNPACK build (quantized 8-bit operators).

For example:
```bash
DEBUG=1 USE_DISTRIBUTED=0 USE_MKLDNN=0 USE_CUDA=0 BUILD_TEST=0 USE_FBGEMM=0 USE_NNPACK=0 USE_QNNPACK=0 python setup.py develop
```

For subsequent builds (i.e., when `build/CMakeCache.txt` exists), the build
options passed for the first time will persist; please run `ccmake build/`, run
`cmake-gui build/`, or directly edit `build/CMakeCache.txt` to adapt build
options.

### Code completion and IDE support

When using `python setup.py develop`, PyTorch will generate
a `compile_commands.json` file that can be used by many editors
to provide command completion and error highlighting for PyTorch's
C++ code. You need to `pip install ninja` to generate accurate
information for the code in `torch/csrc`. More information at:
- https://sarcasm.github.io/notes/dev/compilation-database.html

### Make no-op build fast

#### Use Ninja

By default, cmake will use its Makefile generator to generate your build
system.  You can get faster builds if you install the ninja build system
with `pip install ninja`.  If PyTorch was already built, you will need
to run `python setup.py clean` once after installing ninja for builds to
succeed.

#### Use CCache

Even when dependencies are tracked with file modification,
there are many situations where files get rebuilt when a previous
compilation was exactly the same.

Using ccache in a situation like this is a real time-saver. The ccache manual
describes [two ways to use ccache](https://ccache.samba.org/manual/latest.html#_run_modes).
In the PyTorch project, currently only the latter method of masquerading as
the compiler via symlinks works for CUDA compilation.

Here are the instructions for installing ccache from source (tested at commit
`7abac8f` of the `ccache` repo):

```bash
# install and export ccache
if ! ls ~/ccache/bin/ccache
then
    sudo apt-get update
    sudo apt-get install -y automake autoconf
    sudo apt-get install -y asciidoc
    mkdir -p ~/ccache
    pushd /tmp
    rm -rf ccache
    git clone https://github.com/ccache/ccache.git
    pushd ccache
    ./autogen.sh
    ./configure
    make install prefix=~/ccache
    popd
    popd

    mkdir -p ~/ccache/lib
    mkdir -p ~/ccache/cuda
    ln -s ~/ccache/bin/ccache ~/ccache/lib/cc
    ln -s ~/ccache/bin/ccache ~/ccache/lib/c++
    ln -s ~/ccache/bin/ccache ~/ccache/lib/gcc
    ln -s ~/ccache/bin/ccache ~/ccache/lib/g++
    ln -s ~/ccache/bin/ccache ~/ccache/cuda/nvcc

    ~/ccache/bin/ccache -M 25Gi
fi

export PATH=~/ccache/lib:$PATH
export CUDA_NVCC_EXECUTABLE=~/ccache/cuda/nvcc
```

Alternatively, `ccache` provided by newer Linux distributions (e.g. Debian/sid)
also works, but the `nvcc` symlink to `ccache` as described above is still required.

Note that the original `nvcc` binary (typically at `/usr/local/cuda/bin`) must
be on your `PATH`, otherwise `ccache` will emit the following error:

    ccache: error: Could not find compiler "nvcc" in PATH

For example, here is how to install/configure `ccache` on Ubuntu:

```bash
# install ccache
sudo apt install ccache

# update symlinks and create/re-create nvcc link
sudo /usr/sbin/update-ccache-symlinks
sudo ln -s /usr/bin/ccache /usr/lib/ccache/nvcc

# config: cache dir is ~/.ccache, conf file ~/.ccache/ccache.conf
# max size of cache
ccache -M 25Gi  # -M 0 for unlimited
# unlimited number of files
ccache -F 0

# deploy (and add to ~/.bashrc for later)
export PATH="/usr/lib/ccache:$PATH"
```

It is also possible to install `ccache` via `conda` by installing it from the
community-maintained `conda-forge` channel. Here is how to set up `ccache` this
way:

```bash
# install ccache
conda install -c conda-forge ccache

# set up ccache compiler symlinks
mkdir ~/ccache
mkdir ~/ccache/lib
mkdir ~/ccache/cuda
ln -s $CONDA_PREFIX/bin/ccache ~/ccache/lib/cc
ln -s $CONDA_PREFIX/bin/ccache ~/ccache/lib/c++
ln -s $CONDA_PREFIX/bin/ccache ~/ccache/lib/gcc
ln -s $CONDA_PREFIX/bin/ccache ~/ccache/lib/g++
ln -s $CONDA_PREFIX/bin/ccache ~/ccache/cuda/nvcc

# update PATH to reflect symlink locations, consider
# adding this to your .bashrc
export PATH=~/ccache/lib:$PATH
export CUDA_NVCC_EXECUTABLE=~/ccache/cuda/nvcc

# increase ccache cache size to 25 GiB
ccache -M 25Gi
```

To check this is working, do two clean builds of pytorch in a row. The second
build should be substantially and noticeably faster than the first build.


#### Use a faster linker
If you are editing a single file and rebuilding in a tight loop, the time spent
linking will dominate. The system linker available in most Linux distributions
(GNU `ld`) is quite slow. Use a faster linker, like [lld](https://lld.llvm.org/).

The easiest way to use `lld` this is download the
[latest LLVM binaries](http://releases.llvm.org/download.html#8.0.0) and run:
```
ln -s /path/to/downloaded/ld.lld /usr/local/bin/ld
```

## CUDA development tips

If you are working on the CUDA code, here are some useful CUDA debugging tips:

1. `CUDA_DEVICE_DEBUG=1` will enable CUDA device function debug symbols (`-g -G`).
    This will be particularly helpful in debugging device code. However, it will
    slow down the build process for about 50% (compared to only `DEBUG=1`), so use wisely.
2. `cuda-gdb` and `cuda-memcheck` are your best CUDA debugging friends. Unlike`gdb`,
   `cuda-gdb` can display actual values in a CUDA tensor (rather than all zeros).
3. CUDA supports a lot of C++11 features such as, `std::numeric_limits`, `std::nextafter`,
   `std::tuple` etc. in device code. Many of such features are possible because of the
   [--expt-relaxed-constexpr](https://docs.nvidia.com/cuda/cuda-c-programming-guide/index.html#constexpr-functions)
   nvcc flag. There is a known [issue](https://github.com/ROCm-Developer-Tools/HIP/issues/374)
   that ROCm errors out on device code, which uses such stl functions.
4. A good performance metric for a CUDA kernel is the
   [Effective Memory Bandwidth](https://devblogs.nvidia.com/how-implement-performance-metrics-cuda-cc/).
   It is useful for you to measure this metric whenever you are writing/optimizing a CUDA
   kernel. Following script shows how we can measure the effective bandwidth of CUDA `uniform_`
   kernel.
   ```python
   import torch
   import time
   size = 128*512
   nrep = 100
   nbytes_read_write = 4 # this is number of bytes read + written by a kernel. Change this to fit your kernel.

   for i in range(10):
       a=torch.Tensor(size).cuda().uniform_()
       torch.cuda.synchronize()
       start = time.time()
       # dry run to alloc
       out = a.uniform_()
       torch.cuda.synchronize()
       start = time.time()
       for i in range(nrep):
         out = a.uniform_()
       torch.cuda.synchronize()
       end = time.time()
       timec = (end-start)/nrep
       print("uniform, size, elements", size, "forward", timec, "bandwidth (GB/s)", size*(nbytes_read_write)*1e-9/timec)
       size *=2
   ```


Hope this helps, and thanks for considering to contribute.

## Windows development tips

For building from source on Windows, consult
[our documentation](https://pytorch.org/docs/stable/notes/windows.html) on it.

Occasionally, you will write a patch which works on Linux, but fails CI on Windows.
There are a few aspects in which MSVC (the Windows compiler toolchain we use) is stricter
than Linux, which are worth keeping in mind when fixing these problems.

1. Symbols are NOT exported by default on Windows; instead, you have to explicitly
   mark a symbol as exported/imported in a header file with `__declspec(dllexport)` /
   `__declspec(dllimport)`. We have codified this pattern into a set of macros
   which follow the convention `*_API`, e.g., `CAFFE2_API` inside Caffe2 and ATen.
   (Every separate shared library needs a unique macro name, because symbol visibility
   is on a per shared library basis. See c10/macros/Macros.h for more details.)

   The upshot is if you see an "unresolved external" error in your Windows build, this
   is probably because you forgot to mark a function with `*_API`. However, there is
   one important counterexample to this principle: if you want a *templated* function
   to be instantiated at the call site, do NOT mark it with `*_API` (if you do mark it,
   you'll have to explicitly instantiate all of the specializations used by the call
   sites.)

2. If you link against a library, this does not make its dependencies transitively
   visible. You must explicitly specify a link dependency against every library whose
   symbols you use. (This is different from Linux where in most environments,
   transitive dependencies can be used to fulfill unresolved symbols.)

3. If you have a Windows box (we have a few on EC2 which you can request access to) and
   you want to run the build, the easiest way is to just run `.jenkins/pytorch/win-build.sh`.
   If you need to rebuild, run `REBUILD=1 .jenkins/pytorch/win-build.sh` (this will avoid
   blowing away your Conda environment.)

Even if you don't know anything about MSVC, you can use cmake to build simple programs on
Windows; this can be helpful if you want to learn more about some peculiar linking behavior
by reproducing it on a small example. Here's a simple example cmake file that defines
two dynamic libraries, one linking with the other:

```CMake
project(myproject CXX)
set(CMAKE_CXX_STANDARD 11)
add_library(foo SHARED foo.cpp)
add_library(bar SHARED bar.cpp)
# NB: don't forget to __declspec(dllexport) at least one symbol from foo,
# otherwise foo.lib will not be created.
target_link_libraries(bar PUBLIC foo)
```

You can build it with:

```bash
mkdir build
cd build
cmake ..
cmake --build .
```

### Known MSVC (and MSVC with NVCC) bugs

The PyTorch codebase sometimes likes to use exciting C++ features, and
these exciting features lead to exciting bugs in Windows compilers.
To add insult to injury, the error messages will often not tell you
which line of code actually induced the erroring template instantiation.

We've found the most effective way to debug these problems is to
carefully read over diffs, keeping in mind known bugs in MSVC/NVCC.
Here are a few well known pitfalls and workarounds:

* This is not actually a bug per se, but in general, code generated by MSVC
  is more sensitive to memory errors; you may have written some code
  that does a use-after-free or stack overflows; on Linux the code
  might work, but on Windows your program will crash. ASAN may not
  catch all of these problems: stay vigilant to the possibility that
  your crash is due to a real memory problem.

* (NVCC) `c10::optional` does not work when used from device code. Don't use
  it from kernels. Upstream issue: https://github.com/akrzemi1/Optional/issues/58
  and our local issue #10329.

* `constexpr` generally works less well on MSVC.

  * The idiom `static_assert(f() == f())` to test if `f` is constexpr
    does not work; you'll get "error C2131: expression did not evaluate
    to a constant". Don't use these asserts on Windows.
    (Example: `c10/util/intrusive_ptr.h`)

* (NVCC) Code you access inside a `static_assert` will eagerly be
  evaluated as if it were device code, and so you might get an error
  that the code is "not accessible".

```cpp
class A {
  static A singleton_;
  static constexpr inline A* singleton() {
    return &singleton_;
  }
};
static_assert(std::is_same(A*, decltype(A::singleton()))::value, "hmm");
```

* The compiler will run out of heap space if you attempt to compile files that
  are too large. Splitting such files into separate files helps.
  (Example: `THTensorMath`, `THTensorMoreMath`, `THTensorEvenMoreMath`.)

* MSVC's preprocessor (but not the standard compiler) has a bug
  where it incorrectly tokenizes raw string literals, ending when it sees a `"`.
  This causes preprocessor tokens inside the literal like an`#endif`  to be incorrectly
  treated as preprocessor directives. See https://godbolt.org/z/eVTIJq as an example.

* Either MSVC or the Windows headers have a PURE macro defined and will replace
  any occurrences of the PURE token in code with an empty string. This is why
  we have AliasAnalysisKind::PURE_FUNCTION and not AliasAnalysisKind::PURE.
  The same is likely true for other identifiers that we just didn't try to use yet.

### Running clang-tidy

[Clang-Tidy](https://clang.llvm.org/extra/clang-tidy/index.html) is a C++
linter and static analysis tool based on the clang compiler. We run clang-tidy
in our CI to make sure that new C++ code is safe, sane and efficient. See our
[.travis.yml](https://github.com/pytorch/pytorch/blob/master/.travis.yml) file
for the simple commands we use for this.

To run clang-tidy locally, follow these steps:

1. Install clang-tidy. First, check if you already have clang-tidy by simply
writing `clang-tidy` in your terminal. If you don't yet have clang-tidy, you
should be able to install it easily with your package manager, e.g. by writing
`apt-get install clang-tidy` on Ubuntu. See https://apt.llvm.org for details on
how to install the latest version. Note that newer versions of clang-tidy will
have more checks than older versions. In our CI, we run clang-tidy-6.0.

2. Use our driver script to run clang-tidy over any changes relative to some
   git revision (you may want to replace `HEAD~1` with `HEAD` to pick up
   uncommitted changes). Changes are picked up based on a `git diff` with the
   given revision:
  ```bash
  python tools/clang_tidy.py -d build -p torch/csrc --diff 'HEAD~1'
  ```

Above, it is assumed you are in the PyTorch root folder. `path/to/build` should
be the path to where you built PyTorch from source, e.g. `build` in the PyTorch
root folder if you used `setup.py build`. You can use `-c <clang-tidy-binary>`
to change the clang-tidy this script uses. Make sure you have PyYaml installed,
which is in PyTorch's `requirements.txt`.

### Pre-commit tidy/linting hook

We use clang-tidy and flake8 (installed with flake8-bugbear,
flake8-comprehensions, flake8-mypy, and flake8-pyi) to perform additional
formatting and semantic checking of code. We provide a pre-commit git hook for
performing these checks, before a commit is created:

  ```bash
  ln -s ../../tools/git-pre-commit .git/hooks/pre-commit
  ```

You'll need to install an appropriately configured flake8; see
[Lint as you type](https://github.com/pytorch/pytorch/wiki/Lint-as-you-type)
for documentation on how to do this.

### Building PyTorch with ASAN

[ASAN](https://github.com/google/sanitizers/wiki/AddressSanitizer) is very
useful for debugging memory errors in C++. We run it in CI, but here's how to
get the same thing to run on your local machine.

First, install LLVM 8. The easiest way is to get [prebuilt
binaries](http://releases.llvm.org/download.html#8.0.0) and extract them to
folder (later called `$LLVM_ROOT`).

Then set up the appropriate scripts. You can put this in your `.bashrc`:

```
LLVM_ROOT=<wherever your llvm install is>
PYTORCH_ROOT=<wherever your pytorch checkout is>

LIBASAN_RT="$LLVM_ROOT/lib/clang/8.0.0/lib/linux/libclang_rt.asan-x86_64.so"
build_with_asan()
{
  LD_PRELOAD=${LIBASAN_RT} \
  CC="$LLVM_ROOT/bin/clang" \
  CXX="$LLVM_ROOT/bin/clang++" \
  LDSHARED="clang --shared" \
  LDFLAGS="-stdlib=libstdc++" \
  CFLAGS="-fsanitize=address -fno-sanitize-recover=all -shared-libasan -pthread" \
  CXX_FLAGS="-pthread" \
  NO_CUDA=1 USE_OPENMP=0 BUILD_CAFFE2_OPS=0 NO_DISTRIBUTED=1 DEBUG=1 \
  python setup.py develop
}

run_with_asan()
{
  LD_PRELOAD=${LIBASAN_RT} $@
}

# you can look at build-asan.sh to find the latest options the CI uses
export ASAN_OPTIONS=detect_leaks=0:symbolize=1:strict_init_order=true
export UBSAN_OPTIONS=print_stacktrace=1:suppressions=$PYTORCH_ROOT/ubsan.supp
export ASAN_SYMBOLIZER_PATH=$LLVM_ROOT/bin/llvm-symbolizer
```

Then you can use the scripts like:

```
suo-devfair ~/pytorch ❯ build_with_asan
suo-devfair ~/pytorch ❯ run_with_asan python test/test_jit.py
```

#### Getting `ccache` to work

The scripts above specify the `clang` and `clang++` binaries directly, which
bypasses `ccache`. Here's how to get `ccache` to work:

1. Make sure the ccache symlinks for `clang` and `clang++` are set up (see
   CONTRIBUTING.md)
2. Make sure `$LLVM_ROOT/bin` is available on your `$PATH`.
3. Change the `CC` and `CXX` variables in `build_with_asan()` to point
   directly to `clang` and `clang++`.

#### Why this stuff with `LD_PRELOAD` and `LIBASAN_RT`?

The “standard” workflow for ASAN assumes you have a standalone binary:

1. Recompile your binary with `-fsanitize=address`.
2. Run the binary, and ASAN will report whatever errors it find.

Unfortunately, PyTorch is a distributed as a shared library that is loaded by
a third-party executable (Python). It’s too much of a hassle to recompile all
of Python every time we want to use ASAN. Luckily, the ASAN folks have a
workaround for cases like this:

1. Recompile your library with `-fsanitize=address -shared-libasan`. The
   extra `-shared-libasan` tells the compiler to ask for the shared ASAN
   runtime library.
2. Use `LD_PRELOAD` to tell the dynamic linker to load the ASAN runtime
   library before anything else.

More information can be found
[here](https://github.com/google/sanitizers/wiki/AddressSanitizerAsDso).

#### Why LD_PRELOAD in the build function?

We need `LD_PRELOAD` because there is a cmake check that ensures that a
simple program builds and runs. If we are building with ASAN as a shared
library, we need to `LD_PRELOAD` the runtime library, otherwise there will
dynamic linker errors and the check will fail.

We don’t actually need either of these if we fix the cmake checks.

#### Why no leak detection?

Python leaks a lot of memory. Possibly we could configure a suppression file,
but we haven’t gotten around to it.

## Caffe2 notes

In 2018, we merged Caffe2 into the PyTorch source repository. While the
steady state aspiration is that Caffe2 and PyTorch share code freely,
in the meantime there will be some separation.

If you submit a PR to only PyTorch or only Caffe2 code, CI will only
run for the project you edited. The logic for this is implemented
in `.jenkins/pytorch/dirty.sh` and `.jenkins/caffe2/dirty.sh`; you
can look at this to see what path prefixes constitute changes.
This also means if you ADD a new top-level path, or you start
sharing code between projects, you need to modify these files.

There are a few "unusual" directories which, for historical reasons,
are Caffe2/PyTorch specific. Here they are:

- `CMakeLists.txt`, `Makefile`, `binaries`, `cmake`, `conda`, `modules`,
  `scripts` are Caffe2-specific. Don't put PyTorch code in them without
  extra coordination.

- `mypy*`, `requirements.txt`, `setup.py`, `test`, `tools` are
  PyTorch-specific. Don't put Caffe2 code in them without extra
  coordination.<|MERGE_RESOLUTION|>--- conflicted
+++ resolved
@@ -7,6 +7,7 @@
   * [Building documentation](#building-documentation)
     + [Tips](#tips)
   * [Adding documentation tests](#adding-documentation-tests)
+- [Profiling with `py-spy`](#profiling-with--py-spy-)
 - [Managing multiple build trees](#managing-multiple-build-trees)
 - [C++ development tips](#c---development-tips)
   * [Build only what you need](#build-only-what-you-need)
@@ -26,7 +27,6 @@
     + [Why LD_PRELOAD in the build function?](#why-ld-preload-in-the-build-function-)
     + [Why no leak detection?](#why-no-leak-detection-)
 - [Caffe2 notes](#caffe2-notes)
-
 
 ## Contributing to PyTorch
 
@@ -316,9 +316,6 @@
 make doctest
 ```
 
-<<<<<<< HEAD
-## Managing multiple build trees
-=======
 ## Profiling with `py-spy`
 
 Evaluating the performance impact of code changes in PyTorch can be complicated,
@@ -370,8 +367,7 @@
 tweaked to adjust the stack sampling rate, see the `py-spy` readme for more
 details.
 
-## Managing Multiple Build Trees
->>>>>>> d32f261f
+## Managing multiple build trees
 
 One downside to using `python setup.py develop` is that your development
 version of PyTorch will be installed globally on your account (e.g., if
