import torch._C
from torch.autograd import Variable, function
from torch.serialization import validate_cuda_device
from torch.nn import Module, ModuleList, Parameter, Sequential
from torch.jit.frontend import get_jit_class_def, get_jit_def, get_default_args
import torch.backends.cudnn as cudnn
import torch.jit.annotations
import torch._jit_internal as _jit_internal
from torch._six import PY2, with_metaclass, get_function_from_type, \
    string_classes, builtins
from torch._jit_internal import ignore  # noqa: F401
from ..nn.modules.utils import _single, _pair, _triple, _quadruple, \
    _list_with_default
import torch.testing

import math
from collections import OrderedDict, namedtuple
import textwrap
import sys
import warnings
import weakref
import types
import contextlib
import os
import functools
import copy
import collections
import inspect
import pickle
if sys.version_info[0] > 2:
    import pathlib


def _parse_env(name, default, true_message, false_message):
    value = os.environ.get(name)
    if value is None:
        return default
    if value.lower() in {'1', 'true', 'yes'}:
        return True
    elif value.lower() in {'0', 'false', 'no'}:
        return False
    if value == '1v':
        print(true_message)
        return True
    elif value == '0v':
        print(false_message)
        return False
    raise ValueError('Unknown setting of {}. Try using 0 or 1.'.format(name))


_enabled = _parse_env('PYTORCH_JIT', True, "> Using PyTorch JIT", "> PyTorch JIT DISABLED")
_flatten = torch._C._jit_flatten
_unflatten = torch._C._jit_unflatten
_jit_script_class_compile = torch._C._jit_script_class_compile

Future = torch._C.Future
_fork = torch._C.fork
_wait = torch._C.wait


@contextlib.contextmanager
def scope(scope_name):
    tracing_state = torch._C._get_tracing_state()
    if tracing_state:
        tracing_state.push_scope(scope_name)
    try:
        yield
    finally:
        if tracing_state:
            tracing_state.pop_scope()


DEFAULT_EXTRA_FILES_MAP = torch._C.ExtraFilesMap()


def load(f, map_location=None, _extra_files=DEFAULT_EXTRA_FILES_MAP):
    r"""
        Load a ``ScriptModule`` previously saved with :func:`save <torch.jit.save>`

        All previously saved modules, no matter their device, are first loaded onto CPU,
        and then are moved to the devices they were saved from. If this fails (e.g. because
        the run time system doesn't have certain devices), an exception is raised.
        However, storages can be dynamically remapped to an alternative set of devices
        using the `map_location` argument. Comparing to :func:`torch.load`, `map_location`
        in this function is simplified, which only accepts a string (e.g., 'cpu', 'cuda:0'),
        or torch.device (e.g., torch.device('cpu'))

        Arguments:
            f: a file-like object (has to implement read, readline, tell, and seek),
                or a string containing a file name
            map_location: can a string (e.g., 'cpu', 'cuda:0'), a device (e.g.,
                torch.device('cpu'))
            _extra_files: map from filename to content. The extra
                filenames given in the map would be loaded and their content
                would be stored in the provided map.


        Returns:
            A ``ScriptModule`` object.

        Example: ::

            torch.jit.load('scriptmodule.pt')

            # Load ScriptModule from io.BytesIO object
            with open('scriptmodule.pt', 'rb') as f:
                buffer = io.BytesIO(f.read())

            # Load all tensors to the original device
            torch.jit.load(buffer)

            # Load all tensors onto CPU, using a device
            torch.jit.load(buffer, map_location=torch.device('cpu'))

            # Load all tensors onto CPU, using a string
            torch.jit.load(buffer, map_location='cpu')

            # Load with extra files.
            files = {'metadata.json' : ''}
            torch.jit.load('scriptmodule.pt', _extra_files = files)
            print (files['metadata.json'])
    """
    m = ScriptModule()

    def module_lookup(names):
        curr = m
        for name in names:
            if not hasattr(curr, name):
                setattr(curr, name, ScriptModule())
            curr = getattr(curr, name)
        return curr._c
    if isinstance(f, string_classes):
        if not os.path.exists(f):
            raise ValueError("The provided filename {} does not exist".format(f))
    if isinstance(map_location, string_classes):
        map_location = torch.device(map_location)
    elif not (map_location is None or
              isinstance(map_location, torch.device)):
        raise ValueError("map_location should be either None, string or torch.device, "
                         "but got type: " + str(type(map_location)))
    if (str(map_location).startswith('cuda')):
        validate_cuda_device(map_location)

    if isinstance(f, str) or \
            (sys.version_info[0] == 2 and isinstance(f, unicode)) or \
            (sys.version_info[0] == 3 and isinstance(f, pathlib.Path)):
        torch._C.import_ir_module(module_lookup, f, map_location, _extra_files)
    else:
        torch._C.import_ir_module_from_buffer(module_lookup, f.read(), map_location, _extra_files)

    return m


def save(m, f, _extra_files=DEFAULT_EXTRA_FILES_MAP):
    """
        Save an offline version of this module for use in a separate process. The saved
        module serializes all of the methods, submodules, parameters, and attributes of this
        module. It can be loaded into the C++ API using ``torch::jit::load(filename)`` or into the Python
        API with ``torch.jit.load(filename)``.

        To be able to save a module, it must not make any calls to native Python functions.
        This means that all submodules must be subclasses of ``torch.jit.ScriptModule`` as well.

        .. DANGER::
           All modules, no matter their device, are always loaded onto the CPU during loading.
           This is different from :func:`torch.load`'s semantics and may change in the future.

        Arguments:
            m: a ScriptModule to save
            f: a file-like object (has to implement write and flush) or a string
               containing a file name
            _extra_files: Map from filename to contents which will be stored as part of 'f'

        .. warning::
            If you are using Python 2, ``torch.save`` does NOT support ``StringIO.StringIO``
            as a valid file-like object. This is because the write method should return
            the number of bytes written; ``StringIO.write()`` does not do this.

            Please use something like ``io.BytesIO`` instead.

        Example: ::

            m = torch.jit.ScriptModule()

            # Save to file
            torch.jit.save(m, 'scriptmodule.pt')

            # Save to io.BytesIO buffer
            buffer = io.BytesIO()
            torch.jit.save(m, buffer)

            # Save with extra files
            extra_files = torch._C.ExtraFilesMap()
            extra_files['foo.txt'] = 'bar'
            torch.jit.save(m, 'scriptmodule.pt', _extra_files=extra_files)
    """
    if isinstance(f, str) or \
            (sys.version_info[0] == 2 and isinstance(f, unicode)) or \
            (sys.version_info[0] == 3 and isinstance(f, pathlib.Path)):
        m.save(f, _extra_files=_extra_files)
    else:
        ret = m.save_to_buffer(_extra_files=_extra_files)
        f.write(ret)


def get_trace_graph(f, args=(), kwargs=None, _force_outplace=False, return_inputs=False):
    """
    Trace a function or model, returning a tuple consisting of the both the
    *trace* of an execution, as well as the original return value. If return_inputs,
    also returns the trace inputs as part of the tuple

    Tracing is guaranteed not to change the semantics of the function/module
    that is traced.

    Arguments:
        f (torch.nn.Module or function): the function or module
            to be traced.
        args (tuple or Tensor): the positional arguments to pass to the
            function/module to be traced.  A non-tuple is assumed to
            be a single positional argument to be passed to the model.
        kwargs (dict): the keyword arguments to pass to the function/module
            to be traced.

    Example: Trace a cell.

        >>> trace, out = jit.trace(nn.LSTMCell(), (input, hidden))
        >>> print(trace)
    """
    if kwargs is None:
        kwargs = {}
    if not isinstance(args, tuple):
        args = (args,)
    return LegacyTracedModule(f, _force_outplace, return_inputs)(*args, **kwargs)


def _unique_state_dict(module, keep_vars=False):
    # since Parameter.data always creates a new torch.Tensor instance,
    # id(v) doesn't work with it. So we always get the Parameter or Buffer
    # as values, and deduplicate the params using Parameters and Buffers
    state_dict = module.state_dict(keep_vars=True)
    filtered_dict = type(state_dict)()
    seen_ids = set()
    for k, v in state_dict.items():
        if id(v) in seen_ids:
            continue
        seen_ids.add(id(v))
        if keep_vars:
            filtered_dict[k] = v
        else:
            filtered_dict[k] = v.data
    return filtered_dict


def _create_interpreter_name_lookup_fn(frames_up=1):
    def _get_interpreter_name_for_var(var):
        frame = inspect.currentframe()
        i = 0
        while i < frames_up + 1:
            frame = frame.f_back
            i += 1

        f_locals = frame.f_locals
        f_globals = frame.f_globals

        for k, v in f_locals.items():
            if isinstance(v, torch.Tensor) and var is v:
                return k if k != 'self' else ''
        for k, v in f_globals.items():
            if isinstance(v, torch.Tensor) and var is v:
                return k if k != 'self' else ''
        return ''
    return _get_interpreter_name_for_var


class LegacyTracedModule(Module):
    def __init__(self, inner, force_outplace=False, return_inputs=False):
        super(LegacyTracedModule, self).__init__()
        # inner may be a Module, or it may be an arbitrary callable
        # If it's a Module, we get its parameters automatically, which lets
        # us avoid a special casing functions versus modules.
        self.inner = inner
        self._force_outplace = force_outplace
        self._return_inputs = return_inputs

    def forward(self, *args):
        in_vars, in_desc = _flatten(args)
        # NOTE: use full state, because we need it for BatchNorm export
        # This differs from the compiler path, which doesn't support it at the moment.
        module_state = list(_unique_state_dict(self, keep_vars=True).values())
        trace, all_trace_inputs = torch._C._tracer_enter(*(in_vars + module_state))
        ret_inputs = tuple(x.clone() for x in all_trace_inputs)
        torch._C._tracer_set_force_outplace(self._force_outplace)
        torch._C._tracer_set_get_unique_name_fn(_create_interpreter_name_lookup_fn())
        try:
            trace_inputs = _unflatten(all_trace_inputs[:len(in_vars)], in_desc)
            out = self.inner(*trace_inputs)
            out_vars, _ = _flatten(out)
            torch._C._tracer_exit(tuple(out_vars))
        except Exception:
            torch._C._tracer_abandon()
            raise
        if self._return_inputs:
            return trace, out, ret_inputs
        else:
            return trace, out


def _clone_inputs(args):
    def clone_input(a):
        if a is None:
            return None
        elif isinstance(a, torch.Tensor):
            # TODO: figure out one liner to .clone() and set requires_grad
            v = Variable(a.data.clone(), requires_grad=a.requires_grad)
            if a.grad is not None:
                v.grad = clone_input(v.grad)
            return v
        else:
            return a.clone()
    return function._nested_map(lambda x: isinstance(x, torch.Tensor),
                                clone_input, condition_msg="tensors")(args)


# This is purely for developer debugging.  We are not going to advertise it.
_JIT_DUMP = os.environ.get('PYTORCH_JIT_DUMP', False)
_JIT_TIME = os.environ.get('PYTORCH_JIT_TIME', False)  # CUDA-only timing
_JIT_DISABLE = os.environ.get('PYTORCH_JIT_DISABLE', False)
_JIT_STATS = os.environ.get('PYTORCH_JIT_STATS', False)


def _dump_trace(trace_name, pass_name, input_key, trace):
    if not _JIT_DUMP:
        return

    import torch.contrib._graph_vis as graph_vis

    filename = "{}_{}".format(trace_name, pass_name)
    # TODO: Also paste out the backtrace when the trace was compiled
    # (and maybe also when it was run?)
    with open(filename + ".ir", "w") as f:
        f.write("Input key: {}\n\n{}".format(input_key, str(trace)))
    graph_vis.write(trace.graph(), filename + ".html")


@contextlib.contextmanager
def _time(trace_name, name, time=True):
    if (not _JIT_TIME and not time) or not torch.cuda.is_available():
        yield
        return
    stream = torch.cuda.current_stream()
    start = torch.cuda.Event(enable_timing=True)
    end = torch.cuda.Event(enable_timing=True)
    stream.record_event(start)
    try:
        yield
    finally:
        stream.record_event(end)
        end.synchronize()
        print("{} {} time: {} ms".format(trace_name, name, start.elapsed_time(end)))


def verify(model, args, loss_fn=torch.sum, devices=None):
    """
    Verify that a JIT compiled model has the same behavior as its uncompiled
    version along with its backwards pass.  If your model returns multiple
    outputs, you must also specify a `loss_fn` to produce a loss for which
    the backwards will be computed.

    This function has side-effects (e.g., it executes your model / saves and loads
    parameters), so don't expect the model to come out exactly the same as what
    you passed in.

    Arguments:
        model (compiled torch.nn.Module or function): the module/function to be
            verified.  The module/function definition MUST have been decorated with
            `@torch.jit.compile`.
        args (tuple or Tensor): the positional arguments to pass to the
            compiled function/module to be verified.  A non-tuple is assumed to
            be a single positional argument to be passed to the model.
        loss_fn (function, optional): the loss function to be applied to
            the output of the model, before backwards is invoked.  By default,
            we assume that a model returns a single result, and we :func:`torch.sum`
            before calling backwards; if this is inappropriate, you can pass your
            own loss function.  Note that if a model returns a tuple of results,
            these are passed as separate positional arguments to `loss_fn`.
        devices (iterable of device IDs, optional): the GPU devices which the
            compiled module will be run on.  This determines the RNG state we
            must save when running both compiled and uncompiled versions of the model.
    """
    # TODO: In principle, we track device information in our trace, so it
    # should be possible to check if our execution actually obeyed the 'devices'
    # the user provided.

    # TODO: Consider adding a utility function to torch.jit to test
    # for this case
    if not isinstance(model, torch._C.CompiledFunction):
        raise TypeError("Cannot verify an uncompiled module.  Add @torch.jit.compile to compile it")
    is_module = isinstance(model, Module)

    if not isinstance(args, tuple):
        args = (args,)

    saved_args = _clone_inputs(args)
    if is_module:
        saved_state = copy.deepcopy(model.state_dict())

    def run_fwd_bwd(args, force_trace=False, assert_compiled=False):
        params = list(model.parameters()) if is_module else []
        in_vars, _ = _flatten((args, params))
        # We use a special API to reset the trace and compile it from scratch.
        compiled_fn = model
        if force_trace:
            compiled_fn.clear_cache()
        if assert_compiled:
            hits = compiled_fn.hits
        out = model(*args)
        if assert_compiled and compiled_fn.hits == hits:
            raise RuntimeError("failed to use the compiled function")
        if not isinstance(out, tuple):
            out = (out, )
        if loss_fn == torch.sum and len(out) != 1:
            raise ValueError(("Model returns {} outputs, but default loss function "
                              "(torch.sum) can only handle a single output").format(len(out)))
        out_vars, _ = _flatten(out)
        saved_outs = [v.data.clone() for v in out_vars]
        loss = loss_fn(*out)
        grads = torch.autograd.grad([loss], in_vars)
        # TODO: I'm not sure if the clone here is necessary but it is safer
        saved_grads = [v.data.clone() for v in grads]
        return (saved_outs, saved_grads)

    with torch.random.fork_rng(devices, _caller="torch.jit.verify"):
        uncompiled_outs, uncompiled_grads = run_fwd_bwd(args, force_trace=True)
        assert model.has_trace_for(*args)

    if is_module:
        model.load_state_dict(saved_state)
    compiled_outs, compiled_grads = run_fwd_bwd(args, assert_compiled=True)

    _verify_equal(uncompiled_outs, compiled_outs)
    _verify_equal(uncompiled_grads, compiled_grads)


def _verify_equal(xs, ys):
    for x, y in zip(xs, ys):
        if x.sub(y).abs().max() > 1e-6:
            raise RuntimeError("JIT and real computation mismatch")


def indent(s):
    return '\n'.join(['\t' + line for line in s.splitlines()])


class TracingCheckError(Exception):
    def __init__(self, graph_diff_error, tensor_compare_error, extra_msg=None):
        self.message = 'Tracing failed sanity checks!\n'
        if extra_msg is not None:
            self.message += extra_msg + '\n'
        if graph_diff_error is not None:
            self.message += 'ERROR: Graphs differed across invocations!\n'
            self.message += indent(graph_diff_error) + '\n'
        if tensor_compare_error is not None:
            self.message += 'ERROR: Tensor-valued Constant nodes differed in value ' \
                            'across invocations. This often indicates that the tracer has' \
                            ' encountered untraceable code.\n'
            self.message += indent(tensor_compare_error) + '\n'
        super(TracingCheckError, self).__init__(self.message)


# Check the traced module against a set of user-provided validation inputs
@torch.no_grad()
def _check_trace(check_inputs, func, executor_options, traced_func, check_tolerance, force_outplace, is_trace_module):
    # Note: tracing is independent of optimizations, which consume the trace
    executor_options['optimize'] = False
    for inputs in check_inputs:

        if isinstance(inputs, torch.Tensor):
            inputs = (inputs,)

        if is_trace_module:
            copied_dict = {}
            for name, data in inputs.items():
                copied_dict[name] = _clone_inputs(data)
            check_mod = torch.jit.trace_module(
                func.__self__ if hasattr(func, '__self__') else func,
                copied_dict,
                check_trace=False,
                _force_outplace=force_outplace,
                **executor_options)
            check_mod_func = check_mod._c._get_method(traced_func.name)
            inputs = inputs[traced_func.name]
            if isinstance(inputs, (torch.Tensor, dict)):
                inputs = (inputs,)
        else:
            check_mod = torch.jit.trace(
                func,
                _clone_inputs(inputs),
                check_trace=False,
                _force_outplace=force_outplace,
                **executor_options)
            check_mod_func = check_mod

        def graph_diagnostic_info():
            mod_canonicalized = torch._C._jit_pass_canonicalize(traced_func.graph)
            torch._C._jit_pass_erase_shape_information(mod_canonicalized)
            check_canonicalized = torch._C._jit_pass_canonicalize(check_mod_func.graph)
            torch._C._jit_pass_erase_shape_information(check_canonicalized)

            graph_diff_errors = None
            if str(mod_canonicalized) != str(check_canonicalized):
                import difflib
                graph_diff = difflib.ndiff(str(mod_canonicalized).splitlines(True),
                                           str(check_canonicalized).splitlines(True))
                graph_diff_errors = 'Graph diff:\n' + indent(''.join(graph_diff)) + '\n'

                for n_mod, n_check in zip(mod_canonicalized.nodes(), check_canonicalized.nodes()):
                    if str(n_mod) != str(n_check):
                        graph_diff_errors += 'First diverging operator:\n'
                        node_diff = difflib.ndiff(str(n_mod).splitlines(True),
                                                  str(n_check).splitlines(True))
                        source_printout = 'Node diff:\n' + indent(''.join(node_diff)) + '\n'
                        mod_stack = n_mod.sourceRange()
                        if mod_stack:
                            source_printout += 'Trace source location:\n' + indent(mod_stack) + '\n'
                        check_stack = n_check.sourceRange()
                        if check_stack:
                            source_printout += 'Check source location:\n' + indent(check_stack) + '\n'
                        graph_diff_errors += source_printout

                        break  # For now, only print out the first pair of nodes that diverges

            tensor_compare_errors = None
            # Check Tensor-valued constant nodes
            for n_mod, n_check in zip(mod_canonicalized.nodes(), check_canonicalized.nodes()):
                if n_mod.kind() != n_check.kind():
                    break  # Graphs have already diverged

                if n_mod.kind() == 'prim::Constant' and not (n_mod.mustBeNone() or n_check.mustBeNone()):
                    if n_mod.kindOf('value') != 't' or n_check.kindOf('value') != 't':
                        continue

                    mod_tensor_val = n_mod.t('value')
                    check_tensor_val = n_check.t('value')

                    try:
                        torch.testing.assert_allclose(mod_tensor_val, check_tensor_val)
                    except (RuntimeError, AssertionError) as e:
                        if tensor_compare_errors is None:
                            tensor_compare_errors = ''
                        tensor_compare_errors += 'Node:\n' + indent(str(n_mod)) + '\n'
                        compare_stack = n_mod.sourceRange()
                        if compare_stack:
                            tensor_compare_errors += 'Source Location:\n' + indent(compare_stack) + '\n'
                        tensor_compare_errors += 'Comparison exception: ' + indent(str(e))

                        break  # For now, only print the first diverging pair

            return graph_diff_errors, tensor_compare_errors

        def wrap_retval(x):
            return x if isinstance(x, tuple) else (x,)

        def run_mod_and_filter_tensor_outputs(mod, inputs, running_what):
            try:
                outs = wrap_retval(mod(*_clone_inputs(inputs)))
                outs = [out for out in outs if isinstance(out, torch.Tensor)]
                return outs
            except Exception as e:
                raise TracingCheckError(*graph_diagnostic_info(),
                                        extra_msg='Encountered an exception while running the ' + running_what +
                                                  ' with test inputs.\nException:\n' + indent(str(e)))

        has_warned = [False]

        def maybe_warn_nondeterministic():
            if has_warned[0]:
                return
            has_warned[0] = True
            nondeterm_ops = [op for op in traced_func.graph.nodes() if op.isNondeterministic()]
            if len(nondeterm_ops) > 0:
                nondeterministic_ops_warning = "Trace had nondeterministic nodes. "
                nondeterministic_ops_warning += "Did you forget call .eval() on your model? Nodes:\n"
                nondeterministic_ops_warning += "\n".join([indent(str(op)) for op in nondeterm_ops][:20])
                nondeterministic_ops_warning += "\nThis may cause errors in trace checking. To disable trace checking,"\
                                                " pass check_trace=False to torch.jit.trace()"
                warnings.warn(nondeterministic_ops_warning, category=TracerWarning, stacklevel=5)

        def compare_outputs(original, reference, match_what):
            all_ok = True
            for i, (orig, ref) in enumerate(zip(original, reference)):
                try:
                    torch.testing.assert_allclose(orig.double(), ref.double(), rtol=check_tolerance,
                                                  atol=torch.testing._get_default_tolerance(orig, ref)[1])
                except AssertionError as e:
                    maybe_warn_nondeterministic()
                    warnings.warn('Output nr ' + str(i + 1) + '. of the traced function does not match '
                                  'the corresponding output of the ' + match_what + '. Detailed error:\n' + str(e),
                                  category=TracerWarning, stacklevel=4)
                    all_ok = False

            return all_ok

        traced_outs = run_mod_and_filter_tensor_outputs(traced_func, inputs, 'trace')
        fn_outs = run_mod_and_filter_tensor_outputs(func, inputs, 'Python function')
        if compare_outputs(traced_outs, fn_outs, 'Python function'):
            check_outs = run_mod_and_filter_tensor_outputs(check_mod_func, inputs, 'repeated trace')
            compare_outputs(traced_outs, check_outs, 'repeated trace')

        diag_info = graph_diagnostic_info()
        if any(info is not None for info in diag_info):
            raise TracingCheckError(*diag_info)


class TracerWarning(Warning):
    @staticmethod
    def ignore_lib_warnings():
        # We ignore warnings from all submodules excluding the JIT, because we need them e.g. for _check_trace
        warnings.filterwarnings('ignore', category=TracerWarning, module='torch.(?!jit)')


# We ignore the tracer warnings coming form inside the library, because all our shape
# checks in nn will trigger them.
TracerWarning.ignore_lib_warnings()
torch._C._tracer_warn_use_python()


def make_tuple(example_inputs):
    if isinstance(example_inputs, (torch.Tensor, dict)):
        return (example_inputs,)
    # done primarily so that weird iterables fail here and not pybind11 code
    if not isinstance(example_inputs, tuple):
        return tuple(example_inputs)
    return example_inputs


def make_module(mod, _module_class, executor_options):
    if _module_class is None:
        _module_class = TopLevelTracedModule
    return _module_class(mod, **executor_options)


def trace(func,
          example_inputs,
          optimize=True,
          check_trace=True,
          check_inputs=None,
          check_tolerance=1e-5,
          _force_outplace=False,
          _module_class=None):
    """
    Trace a function and return an executable ``ScriptModule`` that will be optimized
    using just-in-time compilation.

    .. warning::

        Tracing only correctly records functions and modules which are not data
        dependent (e.g., do not have conditionals on data in tensors) and do not have
        any untracked external dependencies (e.g., perform input/output or
        access global variables). If you trace such models, you may silently get
        incorrect results on subsequent invocations of the model. The tracer
        will try to emit warnings when doing something that may cause an
        incorrect trace to be produced.

    Arguments:
        func (callable or torch.nn.Module):  a Python function or ``torch.nn.Module``
                                             that will be run with ``example_inputs``.
                                             arguments and returns to ``func`` must be tensors
                                             or (possibly nested) tuples that
                                             contain tensors.
        example_inputs (tuple):  a tuple of example inputs that will be passed to the function
                                 while tracing. The resulting trace can be run with
                                 inputs of different types and shapes assuming the traced operations
                                 support those types and shapes. ``example_inputs`` may also be a single
                                 Tensor in which case it is automatically wrapped in a tuple

    Keyword arguments:
        optimize (bool, optional): whether or not to apply optimizations.  Default: ``True``.
        check_trace (bool, optional): check if the same inputs run through
                                      traced code produce the same outputs. Default: ``True``. You might want
                                      to disable this if, for example, your network contains non-
                                      deterministic ops or if you are sure that the network is correct despite
                                      a checker failure.

        check_inputs (list of tuples, optional): A list of tuples of input arguments that should be used
                                                 to check the trace against what is expected. Each tuple
                                                 is equivalent to a set of input arguments that would
                                                 be specified in ``example_inputs``. For best results, pass in a
                                                 set of checking inputs representative of the space of
                                                 shapes and types of inputs you expect the network to see.
                                                 If not specified, the original ``example_inputs`` are used for checking
        check_tolerance (float, optional): Floating-point comparison tolerance to use in the checker procedure.
                                           This can be used to relax the checker strictness in the event that
                                           results diverge numerically for a known reason, such as operator fusion.

    Returns:
        A ``ScriptModule`` object with a single ``forward()`` method containing the traced code.
        When ``func`` is a ``torch.nn.Module``, the returned ``ScriptModule`` will have the same set of
        sub-modules and parameters as ``func``.

    Example::
        class Net(nn.Module):
            def __init__(self):
                super(Net, self).__init__()
                self.conv = nn.Conv2d(1, 1, 3)

            def forward(self, x):
                return self.conv(x)

            def weighted_kernel_sum(self, weight):
                return weight * self.conv.weight

        example_weight = torch.rand(1, 1, 3, 3)
        example_forward_input = torch.rand(1, 1, 3, 3)
        n = Net()
        inputs = {'forward' : example_forward_input, 'weighted_kernel_sum' : example_weight}
        module = torch.jit.trace_module(n, inputs)

    """
    if not _enabled:
        return func

    if isinstance(func, torch.nn.Module):
        return trace_module(func, {'forward': example_inputs}, optimize,
                            check_trace, check_inputs,
                            check_tolerance, _force_outplace, _module_class)

    if (hasattr(func, '__self__') and isinstance(func.__self__, torch.nn.Module) and
            func.__name__ == 'forward'):
        return trace_module(func.__self__, {'forward': example_inputs}, optimize,
                            check_trace, check_inputs,
                            check_tolerance, _force_outplace, _module_class)

    executor_options = {'optimize': bool(optimize)}
    # Special case for common case of passing a single Tensor
    if isinstance(example_inputs, (torch.Tensor, dict)):
        example_inputs = (example_inputs,)
    # done primarily so that weird iterables fail here and not pybind11 code
    elif not isinstance(example_inputs, tuple):
        example_inputs = tuple(example_inputs)

    var_lookup_fn = _create_interpreter_name_lookup_fn(0)

    if (hasattr(func, '__self__') and isinstance(func.__self__, torch.nn.Module)):
        raise AttributeError("trace doesn't support compiling individual module's functions.\n"
                             "Please use trace_module")

    name = getattr(func, '__name__', 'forward')
    if name == '<lambda>':
        name = '_lambda'  # make name a valid identifier
    traced = torch._C._create_function_from_trace(name, func, example_inputs,
                                                  var_lookup_fn,
                                                  _force_outplace)

    # Check the trace against new traces created from user-specified inputs
    if check_trace:
        if check_inputs is not None:
            _check_trace(check_inputs, func, executor_options, traced, check_tolerance, _force_outplace, False)
        else:
            _check_trace([example_inputs], func, executor_options, traced, check_tolerance, _force_outplace, False)

    return traced


def trace_module(mod,
                 inputs,
                 optimize=True,
                 check_trace=True,
                 check_inputs=None,
                 check_tolerance=1e-5,
                 _force_outplace=False,
                 _module_class=None):
    """
    Trace a function and return an executable ``ScriptModule`` that will be optimized
    using just-in-time compilation.

    .. warning::

        Tracing only correctly records functions and modules which are not data
        dependent (e.g., do not have conditionals on data in tensors) and do not have
        any untracked external dependencies (e.g., perform input/output or
        access global variables). If you trace such models, you may silently get
        incorrect results on subsequent invocations of the model. The tracer
        will try to emit warnings when doing something that may cause an
        incorrect trace to be produced.

    Arguments:
        mod (torch.nn.Module):           a ``torch.nn.Module`` containing methods whose names are
                                         specified in ``example_inputs``. The given methods will be compiled
                                         as a part of a single `ScriptModule`
        example_inputs (dict):           a dict containing sample inputs indexed by method names in ``mod``
                                         The inputs will be passed to methods whose names correspond to inputs'
                                         keys while tracing.
                                         ``{ 'forward' : example_forward_input, 'method2': example_method2_input}``
    Keyword arguments:
        optimize (bool, optional): whether or not to apply optimizations.  Default: ``True``.
        check_trace (bool, optional): check if the same inputs run through
                                      traced code produce the same outputs. Default: ``True``. You might want
                                      to disable this if, for example, your network contains non-
                                      deterministic ops or if you are sure that the network is correct despite
                                      a checker failure.

        check_inputs (list of dicts, optional): A list of dicts of input arguments that should be used
                                                 to check the trace against what is expected. Each tuple
                                                 is equivalent to a set of input arguments that would
                                                 be specified in ``example_inputs``. For best results, pass in a
                                                 set of checking inputs representative of the space of
                                                 shapes and types of inputs you expect the network to see.
                                                 If not specified, the original ``example_inputs`` are used for checking
        check_tolerance (float, optional): Floating-point comparison tolerance to use in the checker procedure.
                                           This can be used to relax the checker strictness in the event that
                                           results diverge numerically for a known reason, such as operator fusion.

    Returns:
        A ``ScriptModule`` object with a single ``forward()`` method containing the traced code.
        When ``func`` is a ``torch.nn.Module``, the returned ``ScriptModule`` will have the same set of
        sub-modules and parameters as ``func``.

    Example::

        def f(x):
            return x * 2
        traced_f = torch.jit.trace(f, torch.rand(1))

    """

    if not _enabled:
        return mod
    executor_options = {'optimize': bool(optimize)}
    var_lookup_fn = _create_interpreter_name_lookup_fn(0)

    if not isinstance(mod, torch.nn.Module):
        raise AttributeError("expected torch.nn.Module as the first argument")

    if not isinstance(inputs, dict):
        raise AttributeError("expected a dictionary of (method_name, input) pairs")

    module = make_module(mod, _module_class, executor_options)

    for method_name, example_inputs in inputs.items():
        # this is needed since Module.__call__ sets up some extra tracing
        func = mod if method_name == "forward" else getattr(mod, method_name)
        example_inputs = make_tuple(example_inputs)
        module._c._create_method_from_trace(method_name, func, example_inputs, var_lookup_fn, _force_outplace)
        check_trace_method = module._c._get_method(method_name)

        # Check the trace against new traces created from user-specified inputs
        if check_trace:
            if check_inputs is not None:
                _check_trace(check_inputs, func, executor_options, check_trace_method,
                             check_tolerance, _force_outplace, True)
            else:
                _check_trace([inputs], func, executor_options, check_trace_method,
                             check_tolerance, _force_outplace, True)

        return module


class CompilationUnit(object):
    def __init__(self, lang=None, optimize=True, _frames_up=0):
        self._c = torch._C.CompilationUnit()
        self._c.set_optimized(optimize)
        if lang is not None:
            self.define(lang, _frames_up=_frames_up + 1)

    def define(self, lang, rcb=None, _frames_up=0):
        if not rcb:
            rcb = _jit_internal.createResolutionCallback(_frames_up + 1)
        self._c.define(lang, rcb)

    def __getattr__(self, attr):
        r = self._c.find_function(attr)
        if r is None:
            raise AttributeError("'CompilationUnit' has no attribute '{}'".format(attr))
        return r

    def _import(self, src, constants, op_version_set=1):
        """ test import logic for single function, use only for testing """
        src = "op_version_set = {}\n{}".format(op_version_set, src)
        torch._C._jit_import_functions(self._c, src, constants, None)
        return self


def _try_get_dispatched_fn(fn):
    if not callable(fn):
        return None
    return _jit_internal.boolean_dispatched.get(fn)


def _try_get_overloaded_fn(mod, field):
    return mod._overloads.get(field, None) if isinstance(mod, ScriptModule) else None


def _try_compile_weak_script(fn):
    entry = _jit_internal.compiled_weak_fns.get(fn)
    if entry is None:
        return None
    if entry["status"] == _jit_internal.COMPILATION_PENDING:
        compiled_fn = torch.jit.script(fn, True, 0, entry["rcb"])
        del entry["rcb"]
        _jit_internal.compiled_weak_fns[fn]["compiled_fn"] = compiled_fn
        entry["status"] = _jit_internal.COMPILED
        return compiled_fn
        # TODO: use fn.__closure__
        raise RuntimeError("Cannot make resolutionCallback in Python 2")
    else:
        return entry["compiled_fn"]


class ScriptWarning(Warning):
    pass


def createResolutionCallbackFromClosure(fn):
    """
    Create a resolutionCallback by introspecting the function instead of
    looking up the stack for the enclosing scope
    """
    var_names = fn.__code__.co_freevars

    # map of captured name -> value
    free_vars = {}

    for index, name in enumerate(var_names):
        free_vars[name] = fn.__closure__[index].cell_contents
    f_globals = fn.__globals__

    def env(key):
        if key in free_vars:
            return free_vars[key]
        elif hasattr(builtins, key):
            return getattr(builtins, key)
        else:
            return f_globals.get(key)

    return env


<<<<<<< HEAD
def _make_strong_submodule(field, module, parent):
    if field not in parent._modules:
        # It's not a submodule, don't do anything
        return None

    return _make_strong(module, _methods=['forward'])


=======
>>>>>>> 5835165c
def _try_compile_fn(fn):
    if inspect.ismethod(fn) or _is_ignored_function(fn):
        # Skip methods
        return None
<<<<<<< HEAD
    if not hasattr(fn, '__code__'):
        return None

=======
>>>>>>> 5835165c
    rcb = createResolutionCallbackFromClosure(fn)
    return torch.jit.script(fn, _rcb=rcb)

# ScriptClasses must be new-style classes because we construct them using their
# __new__ method.
def _is_new_style_class(cls):
    if hasattr(cls, '__class__'):
        return ('__dict__' in dir(cls) or hasattr(cls, '__slots__'))


def whichmodule(obj):
    """Find the module an object belong to."""
    module_name = getattr(obj, '__module__', None)
    # Protect the iteration by using a list copy of sys.modules against dynamic
    # modules that trigger imports of other modules upon calls to getattr.
    for name, module in list(sys.modules.items()):
        if name == '__main__' or module is None:
            continue
        try:
            if _getattribute(module, name)[0] is obj:
                return module_name
        except AttributeError:
            pass
    return '__main__'


# Retrieves a fully-qualified name (module hierarchy + classname) for a given obj.
def _qualified_name(obj):
    name = obj.__name__
    module_name = obj.__module__

    # The Python docs are very clear that `__module__` can be None, but I can't
    # figure out when it actually would be.
    if module_name is None:
        raise RuntimeError("Could not get qualified name for class '{}': "
                           "__module__ can't be None.".format(name))

    # if getattr(sys.modules[module_name], name) is not obj:
    #     raise RuntimeError("Could not get qualified name for class '{}': "
    #                        "the attr {} on module {} is not the the class".format(name, name, module_name))

    # __main__ is a builtin module, so rewrite it to "__torch__".
    if module_name == "__main__":
        module_name = "__torch__"
    else:
        # Everything else gets a "__torch__" prefix to avoid name collisions
        # with the names of user values.
        module_name = "__torch__." + module_name

    if "." in name:
        raise RuntimeError("Could not get qualified name for class '{}': "
                           "'{}' is not a valid identifier".format(name, name))

    return module_name + "." + name


@contextlib.contextmanager
def _enable_recursive_script():
    torch._C._jit_recursive_script(True)
    yield
    torch._C._jit_recursive_script(False)


def script(obj, optimize=True, _frames_up=0, _rcb=None):
    if not _enabled:
        return obj
    if _rcb is None:
        _rcb = _jit_internal.createResolutionCallback(_frames_up + 1)
    if inspect.isclass(obj):
        if not _is_new_style_class(obj):
            raise RuntimeError("TorchScript classes must be new-style classes. Please inherit from 'object'")
        qualified_name = _qualified_name(obj)
        ast = get_jit_class_def(obj, obj.__name__)
        _jit_script_class_compile(qualified_name, ast, _rcb)
        _add_script_class(obj, qualified_name)
        return obj
    else:
        ast = get_jit_def(obj)
        fn = torch._C._jit_script_compile(ast, _rcb, get_default_args(obj))
        # Forward docstrings
        fn.__doc__ = obj.__doc__
        return fn


ScriptMethodStub = namedtuple('ScriptMethodStub', ('resolution_callback', 'def_', 'original_method'))


def script_method(fn, _rcb=None):
    if not _enabled:
        return fn
    # NOTE: we need to traverse two frames here because the meta-class frame
    # for ScriptModule will be present, as opposed to invoking @script on a
    # a function or invoking define() on a CompilationUnit.
    # The stack will look like:
    #
    # 0. createResolutionCallback()
    # 1. script_method()
    # 2. ScriptModule metaclass frame
    # 3. Surrounding scope
    #
    # createResolutionCallback internally adds 1 to get us to the scope of this
    # function (the calling function). Adding 2 gets us to the proper surrounding scope.
    if _rcb is None:
        _rcb = _jit_internal.createResolutionCallback(frames_up=2)
    ast = get_jit_def(fn, self_name="ScriptModule")
    return ScriptMethodStub(_rcb, ast, fn)


def _try_get_weak_module(mod):
    """
    Get the WeakScriptModuleProxy corresponding to mod if it exists
    """
    if not isinstance(mod, Module):
        return None
    return _jit_internal.weak_modules.get(mod)


def _is_ignored_function(fn):
    if not callable(fn):
        return False
    if hasattr(fn, '__func__'):
        fn = fn.__func__
    return fn in _jit_internal.ignored_fns


def _is_weak_type(cls):
    """
    Check if a type has been annotated with `weak_module`
    """
    return cls in _jit_internal.weak_types


# These OrderedDictWrapper classes replace the actual OrderedDicts in
# module with versions that get/set properties inside of script::Module.
# This allows us to reuse most of nn.Module while still storing the
# data in C++.
# Each OrderedDict needs to support:
#  x not in view
#  x in view
#  view[name] = ...
#  view.values()
#  del view[name]
#  view.items()
#  view.keys()
#  len(view)

class OrderedDictWrapper(object):
    def __init__(self, module):
        self.module = module

    def keys(self):
        return [k for k, v in self.items()]

    def values(self):
        return [v for k, v in self.items()]

    def __delitem__(self, k):
        raise RuntimeError("cannot delete methods or parameters of a script module")

    def items(self):
        raise NotImplementedError

    def __contains__(self, k):
        raise NotImplementedError

    def __getitem__(self, k):
        raise NotImplementedError

    def __setitem__(self, k, v):
        raise NotImplementedError


class OrderedModuleDict(OrderedDictWrapper):
    def __init__(self, module):
        super(OrderedModuleDict, self).__init__(module)
        # contains _both_ script modules and non-script python-only modules

        # because script modules are subclassed in python and the
        # C++ script::Module class will not hold references to them,
        # to ensure that you always get the same python value here
        # we store it in the python dict as well
        self._python_modules = OrderedDict()

    def items(self):
        r = self._python_modules.items()
        return r

    def __contains__(self, k):
        return k in self._python_modules

    def __setitem__(self, k, v):
        if k in self._python_modules:
            raise RuntimeError("cannot re-assign modules in a ScriptModule")
        if isinstance(v, ScriptModule):
            self.module._register_module(k, v._c)

        self._python_modules[k] = v

    def __getitem__(self, k):
        return self._python_modules[k]


class OrderedParameterDict(OrderedDictWrapper):
    def __init__(self, module):
        super(OrderedParameterDict, self).__init__(module)

    def items(self):
        return [(name, param) for name, param in self.module._get_parameters()]

    def __setitem__(self, k, v):
        self.module._register_parameter(k, v, False)

    def __contains__(self, k):
        return self.module._has_parameter(k)

    def __getitem__(self, k):
        if k not in self:
            raise KeyError(k)
        return self.module._get_parameter(k)


class OrderedBufferDict(OrderedDictWrapper):
    def __init__(self, module):
        super(OrderedBufferDict, self).__init__(module)

    def items(self):
        return [(name, param) for name, _, param in
                self.module._get_attributes() if isinstance(param, torch.Tensor)]

    def __setitem__(self, k, v):
        self.module._register_buffer(k, v)

    def __contains__(self, k):
        return self.module._has_buffer(k)

    def __getitem__(self, k):
        if k not in self:
            raise KeyError(k)
        return self.module._get_buffer(k)

# base types that can be constants
# in addition, tuples and lists of these base types are also considered constants
# If you edit this list, then you also need to edit the handlers in
# ConstantValue in jit/script/init.cpp
_constant_types = (bool, float, int, str, type(None), types.FunctionType, torch.device, torch.layout, torch.dtype)


def _get_valid_constant(attr, v):
    if isinstance(v, _constant_types):
        return v
    elif isinstance(v, tuple) or isinstance(v, list):
        return tuple(_get_valid_constant(attr, x) for x in v)
    constants = ", ".join(typ.__name__ for typ in _constant_types)
    raise TypeError(textwrap.dedent("""
        '{}' object for attribute '{}' is not a valid constant.
        Valid constants are:
          1. a nn.ModuleList
          2. a value of type {{{}}}
          3. a list or tuple of (2)
        """.format(type(v).__name__, attr, constants)))


def _create_methods_from_stubs(self, stubs):
    defs = [m.def_ for m in stubs]
    rcbs = [m.resolution_callback for m in stubs]
    defaults = [get_default_args(m.original_method) for m in stubs]
    self._c._create_methods(self, defs, rcbs, defaults)

# For each user-defined class that subclasses ScriptModule this meta-class,
# (1) finds all the methods annotated with @script_method
# in a ScriptModule and removes them from the class attributes, and
# (2) puts a wrapper around the class's __init__ method to register
# all of the script_methods with the module after the original __init__
# has run. This has to occur after the user-defined __init__ so that
# submodules and parameters are initialized _before_ the script compiler
# resolve references to `self.param` or `self.module`.


class ScriptMeta(type):
    # this has to inherit from pybind11's metaclass otherwise we get
    # issues because ScriptModule inherits from torch._C.ScriptModule,
    # a pybind11 type
    def __init__(cls, name, bases, attrs):
        # initialize inherited properties
        cls._methods = {}
        cls._constants_set = set(getattr(cls, '__constants__', ()))
        for base in reversed(bases):
            for k, v in getattr(base, '_methods', {}).items():
                cls._methods[k] = v
            base_constants = getattr(base, '_constants_set', set())
            cls._constants_set = cls._constants_set.union(base_constants)

        # find all the script methods of the current class
        for k, v in sorted(attrs.items()):
            if isinstance(v, ScriptMethodStub):
                delattr(cls, k)
                cls._methods[v.original_method.__name__] = v

        original_init = getattr(cls, '__init__', lambda self: None)
        cls._overloads = dict(getattr(cls, '__overloads__', {}))

        # after the user's __init__ register all the script methods
        # with the module
        @functools.wraps(original_init)
        def init_then_register(self, *args, **kwargs):
            original_init(self, *args, **kwargs)
            if type(self) == cls:
                # this is the init of the concrete type of self,
                # we have already resolved all _methods
                methods = [v for k, v in sorted(cls._methods.items())]
                _create_methods_from_stubs(self, methods)

        cls.__init__ = init_then_register
        return super(ScriptMeta, cls).__init__(name, bases, attrs)


if _enabled:

    # this is a Python 'non-data descriptor' that causes the first access
    # to ScriptModule's forward to lookup the forward method and stash
    # it in the objects dict. Due to the standard rules for attribute lookup
    # subsequent lookups will just directly return the previously looked up method.
    # This is necessary because nn.Module defines forward as a method. If we
    # did nothing __getattr__ would not be called. Instead we'd get nn.Module.forward
    # which always throws an exception.
    class _CachedForward(object):
        def __get__(self, obj, cls):
            return self.__getattr__('forward')

    class ScriptModule(with_metaclass(ScriptMeta, Module)):
        r"""
        The core data structure in TorchScript is the ``ScriptModule``. It is an
        analogue of torch's ``nn.Module`` and represents an entire model as a tree of
        submodules. Like normal modules, each individual module in a ``ScriptModule`` can
        have submodules, parameters, and methods. In ``nn.Module``\s methods are implemented
        as Python functions, but in ``ScriptModule``\s methods are implemented as
        TorchScript functions,  a statically-typed subset of Python that contains all
        of PyTorch's built-in Tensor operations. This difference allows your
        ScriptModules code to run without the need for a Python interpreter.

        ``ScriptModule``\s be created in two ways:

        **Tracing:**

            Using ``torch.jit.trace``, you can turn an existing module or Python
            function into a TorchScript program. You must provide example inputs,
            and we run the function, recording the operations performed on all the tensors. We turn the resulting recording
            into a TorchScript method that is installed as the ``forward`` method of a
            ``ScriptModule``. This module also contains any parameters that the original
            module had as well.

            Example (tracing a function)::

                import torch
                def foo(x, y):
                    return 2 * x + y
                traced_foo = torch.jit.trace(foo, (torch.rand(3), torch.rand(3)))

            .. note::
                Tracing a function will construct a ``ScriptModule`` with a single
                ``forward`` method that implements the function. The resulting
                ``ScriptModule`` has no parameters or attributes.

            Example (tracing an existing module)::

                import torch
                import torchvision
                traced_net = torch.jit.trace(torchvision.models.resnet18(),
                                             torch.rand(1, 3, 224, 224))

            .. note::

                Tracing only records operations done when the given function is run on the given
                tensors. Therefore, the returned ``ScriptModule`` will always run the same traced
                graph on any input. This has some important implications when your module is
                expected to run different sets of operations, depending on the input and/or the
                module state. For example,

                    + Tracing will not record any control-flow like if-statements or loops. When
                      this control-flow is constant across your module, this is fine and it often
                      inlines the control-flow decisions. But sometimes the control-flow is
                      actually part of the model itself. For instance, a recurrent network is
                      a loop over the (possibly dynamic) length of an input sequence.

                    + In the returned ``ScriptModule``, operations that have different behaviors
                      in ``training`` and ``eval`` modes will always behave as if it is in the
                      mode it was in during tracing, no matter which mode the ``ScriptModule``
                      is in.

                In cases like these, tracing would not be appropriate and scripting is a better
                choice.

        **Scripting:**

            You can write TorchScript code directly using Python syntax. You do this
            using the ``@torch.jit.script`` decorator (for functions) or
            ``@torch.jit.script_method`` decorator (for methods) on subclasses of
            ``ScriptModule``. With this decorator the body of the annotated function is
            directly translated into TorchScript. TorchScript itself is a subset of
            the Python language, so not all features in Python work, but we provide
            enough functionality to compute on tensors and do control-dependent
            operations.

            Example (scripting a function)::

                import torch
                @torch.jit.script
                def foo(x, y):
                    if x.max() > y.max():
                        r = x
                    else:
                        r = y
                    return r

            .. note::
                A ``@torch.jit.script`` decorator will construct a ``ScriptModule`` with a single
                ``forward`` method that implements the function. The resulting
                ``ScriptModule`` has no parameters or attributes.

            Example (scripting a simple module with a Parameter)::

              import torch
              class MyModule(torch.jit.ScriptModule):
                  def __init__(self, N, M):
                      super(MyModule, self).__init__()
                      self.weight = torch.nn.Parameter(torch.rand(N, M))

                  @torch.jit.script_method
                  def forward(self, input):
                      return self.weight.mv(input)

            Example (scripting a module with traced submodules)::

                import torch
                import torch.nn as nn
                import torch.nn.functional as F

                class MyScriptModule(torch.jit.ScriptModule):
                    def __init__(self):
                        super(MyScriptModule, self).__init__()
                        # torch.jit.trace produces a ScriptModule's conv1 and conv2
                        self.conv1 = torch.jit.trace(nn.Conv2d(1, 20, 5), torch.rand(1, 1, 16, 16))
                        self.conv2 = torch.jit.trace(nn.Conv2d(20, 20, 5), torch.rand(1, 20, 16, 16))

                    @torch.jit.script_method
                    def forward(self, input):
                      input = F.relu(self.conv1(input))
                      input = F.relu(self.conv2(input))
                      return input
        """
        def __init__(self, optimize=True):
            self.__dict__['_c'] = torch._C.ScriptModule()
            Module.__init__(self)
            self._c._set_optimized(optimize)
            self._parameters = OrderedParameterDict(self._c)
            self._buffers = OrderedBufferDict(self._c)
            self._modules = OrderedModuleDict(self._c)

        @property
        def graph(self):
            return self.forward.graph

        @property
        def code(self):
            return self.forward.code

        def save(self, *args, **kwargs):
            return self._c.save(*args, **kwargs)

        def save_to_buffer(self, *args, **kwargs):
            return self._c.save_to_buffer(*args, **kwargs)

        def get_debug_state(self, *args, **kwargs):
            return self._c.get_debug_state()

        forward = _CachedForward()

        def __getattr__(self, attr):
            if '_c' not in self.__dict__:
                raise RuntimeError("ScriptModule has not been initialized, did you forget to call super's init?")
            if self._c._has_method(attr):
                if attr in self.__class__._methods:
                    original_method = self.__class__._methods[attr].original_method
                    script_method = self._c._get_method(attr)
                    script_method = functools.wraps(original_method)(script_method)
                else:
                    script_method = self._c._get_method(attr)
                # cache method so future calls do not go through __getattr__
                # to improve invocation performance
                self.__dict__[attr] = script_method
                return script_method

            if self._c._has_attribute(attr):
                return self._c._get_attribute(attr)
            return Module.__getattr__(self, attr)

        def __setattr__(self, attr, value):
            if attr not in self._constants_set:
                if isinstance(value, Module) and _is_weak_type(type(value)):
                    # Compile weak script module
                    value = _make_strong(value)
                if attr == 'training':
                    if self._c._has_buffer('training'):
                        self.__dict__['training'] = value
                        self._c._get_buffer('training').fill_(int(value))
                        return
                if isinstance(value, Attribute):
                    the_type = torch.jit.annotations.ann_to_type(value.type)
                    try:
                        self._c._register_attribute(attr, the_type, value.value)
                    except RuntimeError:
                        raise RuntimeError("Could not register attribute '{}' of type '{}' for a value of type '{}'"
                                           .format(attr, value.type, type(value.value)))
                    return
                return super(ScriptModule, self).__setattr__(attr, value)

            if hasattr(self, attr):
                raise RuntimeError("attempting to re-assign constant '{}'".format(attr))

            def conv_module_to_const(module_value):
                if not isinstance(module_value, (ModuleList, Sequential)):
                    return module_value
                for i in range(len(module_value)):
                    module_value[i] = conv_module_to_const(module_value[i])
                if isinstance(module_value, Sequential):
                    return _ConstSequential(module_value)
                else:
                    return _ConstModuleList(module_value)

            if isinstance(value, (ModuleList, Sequential)):
                # special case for list of modules. Modules need to be registered with their
                # parent module. To do this, we create a ConstModuleList, which is itself a module, that
                # contains each of these modules as submodules. The ConstModuleList then
                # is set as an attribute of the parent module.
                super(ScriptModule, self).__setattr__(attr, conv_module_to_const(value))
            else:
                super(ScriptModule, self).__setattr__(attr, _get_valid_constant(attr, value))

        def __dir__(self):
            return sorted(Module.__dir__(self) + self._method_names())

        def define(self, lang):
            # We use frames_up=1 to get to the proper surrounding scope. The stack
            # will look like:
            # 0. createResolutionCallback
            # 1. define()
            # 2. surrounding scope.
            #
            # createResolutionCallback internally adds 1 to get us to our frame, then
            # we add 1 to get to the proper surrounding scope.
            rcb = _jit_internal.createResolutionCallback(frames_up=1)
            self._c._define(self, lang, rcb)

        def copy(self):
            m = ScriptModule()

            def module_lookup(names):
                curr = m
                for name in names:
                    if not hasattr(curr, name):
                        setattr(curr, name, ScriptModule())
                    curr = getattr(curr, name)
                return curr._c
            self._c._copy_into(module_lookup, {}, [])
            return m

        def __getstate__(self):
            raise pickle.PickleError(
                "ScriptModules cannot be saved using torch.save. " +
                "Mixed serialization of script and non-script modules is not supported. " +
                "For purely script modules use my_script_module.save(<filename>) instead.")

        def graph_for(self, *args, **kwargs):
            return self.forward.graph_for(*args, **kwargs)

    class WeakScriptModuleProxy(ScriptModule):
        def __init__(self, original, stubs):
            # Guards behavior of __setattr__ and __getattr__ so ScriptModule
            # __init__ can run correctly
            self.__dict__['_initialized'] = False
            super(WeakScriptModuleProxy, self).__init__()

            # Store a weak reference to the original module
            self.__dict__["_original"] = weakref.ref(original)

            constants_set = set(getattr(original, "__constants__", []))
            self.__dict__["_constants_set"] = {}

            if not hasattr(original, '_parameters'):
                raise RuntimeError("'{}' has not been initialized, did you forget to call 'super()'?"
                                   .format(type(original).__name__))

            # Copy Parameters and Modules
            for name in dir(original):
                item = getattr(original, name)
                if item is None and name in original._parameters:
                    # XXX: treat None value simply as module attributes instead of adding them to the parameter list
                    # TODO: need to handle this more generally when non-tensor attributes added to module
                    object.__setattr__(self, name, item)
                elif item is self:
                    continue
                elif isinstance(item, (Parameter, Module, Attribute)):
                    ScriptModule.__setattr__(self, name, item)

            # Copy buffers
            for name in original._buffers:
                if original._buffers[name] is None:
                    object.__setattr__(self, name, None)
                else:
                    self.register_buffer(name, original._buffers[name])

            # Copy constants
            self.__dict__["_constants_set"] = constants_set
            for name in self.__dict__["_constants_set"]:
                if hasattr(original, name):
                    self.__dict__[name] = getattr(original, name)

            # Copy overloads
            self.__dict__["_overloads"] = dict(getattr(original, "__overloads__", {}))

            self.__dict__["_initialized"] = True
            _create_methods_from_stubs(self, stubs)

        def __getattr__(self, attr):
            # Try to get the attribute directly, if that fails, fall back to the
            # weak module itself
            try:
                return ScriptModule.__getattr__(self, attr)
            except AttributeError:
                # unwrap the original
                original_module = self.__dict__["_original"]()
                if original_module and self.__dict__["_initialized"]:
                    # get attr from original if it is still alive
                    return getattr(original_module, attr)
                else:
                    # Only fall back to original once __init__() is done
                    raise AttributeError("Weak module has no attribute '{}'"
                                         .format(attr))

        def __setattr__(self, attr, value):
            # Once constructed, no new properties can be set

            if not self.__dict__["_initialized"]:
                # If constructing, don't fall back to original module
                return ScriptModule.__setattr__(self, attr, value)

            if hasattr(self, attr):
                return ScriptModule.__setattr__(self, attr, value)
            else:
                raise AttributeError("Cannot set new attribute '{}' on "
                                     "weak script module once it has been "
                                     "created".format(attr))

else:
    class ScriptModule(torch.nn.Module):
        def __init__(self, optimize=True):
            super(ScriptModule, self).__init__()


def _get_weak_stubs(cls):
    """
    Calls script_method for each method that has been annotated with @weak_script
    on the type of the object passed in and returns the generated ScriptMethodStubs.
    """
    stubs = []
    for name in dir(cls):
        func = get_function_from_type(cls, name)
        if func in _jit_internal.weak_script_methods:
            entry = _jit_internal.weak_script_methods[func]
            stub = script_method(entry["original_method"], entry["rcb"])
            stubs.append(stub)
    return stubs


def _get_module_stubs(cls):
    """
    Gets ScriptMethodStubs for all functions on a nn.Module
    """
    stubs = []
    for name in cls.__dict__:
        func = get_function_from_type(cls, name)
        if func is None or not callable(func):
            continue
        if func.__name__ == '__init__':
            continue
        stub = script_method(func, createResolutionCallbackFromClosure(func))
        stubs.append(stub)
    return stubs


def _convert_to_script_module(mod, methods=None):
    """
    Makes a ScriptModule from an nn.Module. If `_methods` is provided,
    these methods are treated as @script_methods. If not, it defaults to
    `('forward',)`. Methods accessed in forward are scripted on demand if
    `_enable_recursive_script()` is used.
    """
    if methods is None:
        methods = ('forward',)
    return _make_strong(mod, _methods=methods)


def _make_strong(mod, _methods=None):
    """
    Converts a weak module into a subclass of ScriptModule. If `_methods` is
    provided, only these methods are treated as @script_methods.
    """
    if mod in _jit_internal.weak_modules:
        return _jit_internal.weak_modules[mod]

    cls = type(mod)
    if _methods is None:
        stubs = _jit_internal.weak_types.get(cls)["method_stubs"]
        if stubs is None:
            # Generate stubs and and store on weak_types in case this type is
            # used again
            stubs = _get_weak_stubs(cls)
            _jit_internal.weak_types[cls]["method_stubs"] = stubs
    else:
        stubs = []
        for method in _methods:
            func = get_function_from_type(cls, method)
            stub = script_method(func, createResolutionCallbackFromClosure(func))
            stubs.append(stub)

    # Construct a new type that inherits from both WeakScriptModuleProxy and
    # original_type so that isinstance checks work correctly
    weak_type = type(cls.__name__, (WeakScriptModuleProxy, cls), {})
    proxy = weak_type(mod, stubs)

    _jit_internal.weak_modules[mod] = proxy

    return proxy


def _get_methods(cls):
    import inspect
    # In Python 3 unbound methods are functions, but in Python 2 they are methods
    return inspect.getmembers(cls, predicate=lambda x: inspect.isfunction(x) or inspect.ismethod(x))


_compiled_methods_whitelist = {
    'forward', 'register_buffer', 'register_parameter', 'add_module',
    '_apply', 'apply', 'cuda', 'cpu', 'to', 'type', 'float', 'double', 'half',
    'state_dict', 'load_state_dict', '_load_from_state_dict',
    '_named_members', 'parameters', 'named_parameters',
    'buffers', 'named_buffers', 'children', 'named_children', 'modules',
    'named_modules', 'zero_grad', 'share_memory', '_get_name', 'extra_repr',
    '_slow_forward', '_tracing_name', 'eval', 'train',
}


def _make_fail(name):
    def fail(self, *args, **kwargs):
        raise RuntimeError(name + " is not supported on ScriptModules")
    return fail


for name, method in _get_methods(torch.nn.Module):
    if name.startswith('__'):
        continue
    if name not in ScriptModule.__dict__ and name not in _compiled_methods_whitelist:
        setattr(ScriptModule, method.__name__, _make_fail(name))


class TracedModule(ScriptModule):
    __frozen = False

    def __init__(self, orig, id_set=None, optimize=True):
        # XXX: orig can be a nn.Module or a function!
        super(TracedModule, self).__init__(optimize=optimize)
        if id_set is None:
            id_set = set()

        assert(isinstance(orig, torch.nn.Module))
        self._name = 'TracedModule[' + type(orig).__name__ + ']'

        def check_unique(param):
            if param in id_set:
                raise ValueError("TracedModules don't support parameter sharing between modules")
            id_set.add(param)

        self.training = orig.training

        for name, param in orig._parameters.items():
            if param is not None:
                self._parameters[name] = param
                check_unique(param)
        for name, buf in orig._buffers.items():
            if buf is not None:
                self._buffers[name] = buf
                check_unique(buf)

        if orig._backward_hooks or orig._forward_hooks or orig._forward_pre_hooks:
            raise ValueError("Modules that have hooks assigned can't be compiled")

        for name, submodule in orig._modules.items():
            if isinstance(submodule, ScriptModule) and not isinstance(submodule, TracedModule):
                self._modules[name] = submodule.copy()
            else:
                self._modules[name] = TracedModule(submodule, id_set, optimize=optimize)

        self._freeze()

    def forward(self, *args, **kwargs):
        raise RuntimeError('Trace submodules cannot be called.')

    def _freeze(self):
        self.__frozen = True

    def _get_name(self):
        return self._name

    def __setattr__(self, attr, value):
        if not self.__frozen or hasattr(self, attr):
            return super(TracedModule, self).__setattr__(attr, value)
        raise RuntimeError("Cannot set new properties on a traced module.")


if _enabled:
    class TopLevelTracedModule(TracedModule):
        forward = _CachedForward()


class _ConstModuleList(ScriptModule):
    def __init__(self, modules):
        super(_ConstModuleList, self).__init__()
        for i, module in enumerate(modules):
            if _is_weak_type(type(module)):
                module = _make_strong(module)
            self.add_module(str(i), module)

    def __getitem__(self, idx):
        if isinstance(idx, slice):
            return _ConstModuleList(list(self._modules.values())[idx])
        else:
            if not (-len(self) <= idx < len(self)):
                raise IndexError('index {} is out of range'.format(idx))
            if idx < 0:
                idx += len(self)
            return self._modules[str(idx)]

    def __len__(self):
        return len(self._modules)

    def __iter__(self):
        return iter(self._modules.values())

    def __dir__(self):
        keys = super(_ConstModuleList, self).__dir__()
        keys = [key for key in keys if not key.isdigit()]
        return keys


class _ConstSequential(_ConstModuleList):
    __constants__ = ['mods']

    def __init__(self, mods):
        super(_ConstSequential, self).__init__(mods._modules.values())

        # we define the forward method via self.define rather than
        # making it a direct class member (with a @script) annotation
        # because, in optimized runtime environments where only .pyc files
        # are shipped, we cant retrieve the source code.
        # TODO: find a workaround for this and remove this hack
        self.define("""
        def forward(self, input):
            for m in self:
                input = m(input)
            return input
        """)


_builtin_table = None

_modules_containing_builtins = (torch, torch._C._nn)


def _unwrap_optional(x):
    assert x is not None, "Unwrapping null optional"
    return x


# lazily built to ensure the correct initialization order
def _get_builtin_table():
    global _builtin_table
    if _builtin_table is not None:
        return _builtin_table
    _builtin_table = {}

    def register_all(mod):
        for name in dir(mod):
            v = getattr(mod, name)
            if callable(v):
                _builtin_table[id(v)] = "aten::" + name
    for mod in _modules_containing_builtins:
        register_all(mod)

    _builtin_table[id(warnings.warn)] = "aten::warn"
    _builtin_table[id(_single)] = "aten::_single"
    _builtin_table[id(_pair)] = "aten::_pair"
    _builtin_table[id(_triple)] = "aten::_triple"
    _builtin_table[id(_quadruple)] = "aten::_quadruple"
    _builtin_table[id(_list_with_default)] = "aten::list_with_default"
    _builtin_table[id(_unwrap_optional)] = "aten::_unwrap_optional"
    _builtin_table[id(cudnn.is_acceptable)] = "aten::cudnn_is_acceptable"
    _builtin_table[id(torch._C._infer_size)] = "aten::_infer_size"
    _builtin_table[id(torch.nn.functional._no_grad_embedding_renorm_)] = "aten::_no_grad_embedding_renorm_"

    _builtin_table[id(math.floor)] = "aten::floor"
    _builtin_table[id(math.ceil)] = "aten::ceil"
    _builtin_table[id(math.log)] = "aten::log"
    _builtin_table[id(math.log1p)] = "aten::log1p"
    _builtin_table[id(math.log10)] = "aten::log10"
    _builtin_table[id(math.exp)] = "aten::exp"
    _builtin_table[id(math.sqrt)] = "aten::sqrt"
    _builtin_table[id(math.pow)] = "aten::pow"
    _builtin_table[id(math.copysign)] = "aten::copysign"
    _builtin_table[id(math.erf)] = "aten::erf"
    _builtin_table[id(math.erfc)] = "aten::erfc"
    _builtin_table[id(math.expm1)] = "aten::expm1"
    _builtin_table[id(math.fabs)] = "aten::fabs"
    _builtin_table[id(math.gamma)] = "aten::gamma"
    _builtin_table[id(math.lgamma)] = "aten::lgamma"
    if not PY2:
        _builtin_table[id(math.gcd)] = "aten::gcd"

    _builtin_table[id(torch.nn.functional.interpolate)] = "aten::__interpolate"
    _builtin_table[id(torch.nn.functional.upsample_nearest)] = "aten::__upsample_nearest"
    _builtin_table[id(torch.nn.functional.upsample)] = "aten::__upsample"
    _builtin_table[id(torch.nn.functional.upsample_bilinear)] = "aten::__upsample_bilinear"
    _builtin_table[id(torch.nn.functional.assert_int_or_pair)] = "aten::_assert_int_or_pair"
    _builtin_table[id(torch.nn.utils.rnn.get_packed_sequence)] = "aten::_pack_sequence"

    _builtin_table[id(torch.nn.init._no_grad_fill_)] = "aten::_no_grad_fill_"
    _builtin_table[id(torch.nn.init._no_grad_normal_)] = "aten::_no_grad_normal_"
    _builtin_table[id(torch.nn.init._no_grad_uniform_)] = "aten::_no_grad_uniform_"
    _builtin_table[id(torch.nn.init._no_grad_zero_)] = "aten::_no_grad_zero_"

    return _builtin_table


def _register_builtin(fn, op):
    _get_builtin_table()[id(fn)] = op


def _find_builtin(fn):
    return _get_builtin_table().get(id(fn))


_register_builtin(len, 'aten::len')
_register_builtin(_wait, 'aten::wait')

# qualified_name => ScriptClass mapping
_script_classes = {}


def _add_script_class(cls, name):
    global _script_classes
    _script_classes[name] = cls


def _get_script_class(name):
    global _script_classes
    if name not in _script_classes:
        raise RuntimeError("Unknown reference to ScriptClass '{}'. "
                           "Did you forget to import it?".format(name))
    return _script_classes[name]

# torch.jit.Error
Error = torch._C.JITException


class _disable_tracing(object):
    def __enter__(self):
        self.state = torch._C._get_tracing_state()
        torch._C._set_tracing_state(None)

    def __exit__(self, *args):
        torch._C._set_tracing_state(self.state)
        self.state = None


# for use in python if using annotate
def annotate(the_type, the_value):
    # noop in python
    return the_value


Attribute = collections.namedtuple('Attribute', ['value', 'type'])

last_executed_optimized_graph = torch._C._last_executed_optimized_graph


def _graph_for(self, *args, **kwargs):
    self(*args, **kwargs)
    return last_executed_optimized_graph()

torch._C.ScriptMethod.graph_for = _graph_for
torch._C.Function.graph_for = _graph_for
Function = torch._C.Function

if not torch._C._jit_init():
    raise RuntimeError("JIT initialization failed")<|MERGE_RESOLUTION|>--- conflicted
+++ resolved
@@ -935,7 +935,6 @@
     return env
 
 
-<<<<<<< HEAD
 def _make_strong_submodule(field, module, parent):
     if field not in parent._modules:
         # It's not a submodule, don't do anything
@@ -944,20 +943,14 @@
     return _make_strong(module, _methods=['forward'])
 
 
-=======
->>>>>>> 5835165c
 def _try_compile_fn(fn):
     if inspect.ismethod(fn) or _is_ignored_function(fn):
         # Skip methods
         return None
-<<<<<<< HEAD
-    if not hasattr(fn, '__code__'):
-        return None
-
-=======
->>>>>>> 5835165c
+
     rcb = createResolutionCallbackFromClosure(fn)
     return torch.jit.script(fn, _rcb=rcb)
+
 
 # ScriptClasses must be new-style classes because we construct them using their
 # __new__ method.
