import collections
import contextlib
import functools
import logging
import numbers
import sys
import threading
from datetime import timedelta

import torch
import torch.distributed as dist
from torch._jit_internal import _qualified_name

from . import (
    RpcBackendOptions,
    WorkerInfo,
    _cleanup_python_rpc_handler,
    _destroy_rref_context,
    _get_current_rpc_agent,
    _invoke_remote_builtin,
    _invoke_remote_python_udf,
    _invoke_remote_torchscript,
    _invoke_rpc_builtin,
    _invoke_rpc_python_udf,
    _invoke_rpc_script,
    _is_current_rpc_agent_set,
    _reset_current_rpc_agent,
    _set_rpc_timeout,
    _set_and_start_rpc_agent,
    backend_registry,
)
from .internal import (
    PythonUDF,
    RPCExecMode,
    _internal_rpc_pickler,
    _start_record_function,
)


logging.basicConfig()
logger = logging.getLogger(__name__)

# NB: Ignoring RRef leaks during shutdown. Without this, applications have to
# make sure there is no references to any RRef in the application code and
# Python GC has done its job to delete those RRefs. This is could result in bad
# debugging experiences especially when for large applications. Therefore, by
# default, we are going to ignore RRef leaks during shutdown. This is usually
# fine as shutdown means applications have done training and no longer care
# about states.
#
# To enable RRef leak checking, set this _ignore_rref_leak to False
_ignore_rref_leak = True
_default_pickler = _internal_rpc_pickler


@contextlib.contextmanager
def _use_rpc_pickler(rpc_pickler):
    r"""
    rpc_pickler: (.internal._InternalRPCPickler) Overrides the default RPC pickler
    """
    global _default_pickler
    _default_pickler = rpc_pickler
    try:
        yield
    finally:
        _default_pickler = _internal_rpc_pickler


def _require_initialized(func):
    @functools.wraps(func)
    def wrapper(*args, **kwargs):
        if not _is_current_rpc_agent_set():
            raise RuntimeError(
                "RPC has not been initialized. Call "
                "torch.distributed.rpc.init_rpc first."
            )
        return func(*args, **kwargs)

    return wrapper


class WaitAllWorkersStates(object):
    def __init__(self):
        # Each `intent_worker_names` is an empty set at beginning.
        # It's only used by leader worker. Leader worker is user-specified or
        # elected as the first worker in a sorted worker name list.
        # Whenever there is a worker showing shutdown intention to the leader, by
        # calling `_wait_all_workers()`, the leader adds this worker's name to the set.
        # The leader also adds itself's name to the set on calling
        # `_wait_all_workers()`. We need this because, we confine `_wait_all_workers()`
        # to be called only once, by examing if leader's name has been added to the set.
        self.intent_worker_names = set()
        # Once `intent_worker_names == _ALL_WORKER_NAMES`,
        # we flip `_SHUTDOWN_PROCEED_SIGNAL` on the leader, and leader will send RPCs
        # to follower workers to flip their `_SHUTDOWN_PROCEED_SIGNAL`s.
        self.proceed_signal = threading.Event()


# States used by `def _wait_all_workers()`.
# `_ALL_WORKER_NAMES` is initialized on initiaizing RPC layer.
_ALL_WORKER_NAMES = None
_wait_all_workers_dict_lock = threading.Lock()
_wait_all_workers_sequence_id = 0
_wait_all_workers_sequence_id_to_states = collections.defaultdict(WaitAllWorkersStates)


def _on_leader_follower_report_shutdown_intent(sequence_id, worker_name):
    assert (
        worker_name in _ALL_WORKER_NAMES
    ), "{worker_name} is not expected by leader.".format(worker_name=worker_name)
    intent_worker_names = _wait_all_workers_sequence_id_to_states[
        sequence_id
    ].intent_worker_names
    assert (
        worker_name not in intent_worker_names
    ), "{worker_name} reported intent sequence id {sequence_id} twice. ".format(
        worker_name=worker_name, sequence_id=sequence_id
    )
    intent_worker_names.add(worker_name)
    if _ALL_WORKER_NAMES == intent_worker_names:
        _set_proceed_shutdown_signal(sequence_id)


def _set_proceed_shutdown_signal(sequence_id):
    proceed_signal = _wait_all_workers_sequence_id_to_states[sequence_id].proceed_signal
    assert (
        not proceed_signal.is_set()
    ), "Termination signal sequence id {} got set twice.".format(
        sequence_id=sequence_id
    )
    proceed_signal.set()


@_require_initialized
def _wait_all_workers():
    r"""
    Block until all local and remote RPC processes reach this method and wait
    for all outstanding work to complete. Every RPC process must call this
    method before exit to perform a graceful shutdown. This should be used to
    terminate the RPC framework, and there is no guarantee that the RPC
    framework will work after this method returns.
    """
    assert (
        _ALL_WORKER_NAMES is not None
    ), "`_ALL_WORKER_NAMES` is not initialized for `def _wait_all_workers`."
    leader_worker_name = sorted(_ALL_WORKER_NAMES)[0]

<<<<<<< HEAD
    self_worker_name = _get_current_rpc_agent().get_worker_info().name
    assert (
        self_worker_name not in _SHUTDOWN_INTENT_WORKER_NAMES
    ), "Can not call `_wait_all_workers()` twice."
=======
    self_worker_name = _agent.get_worker_info().name

    global _wait_all_workers_sequence_id
    with _wait_all_workers_dict_lock:
        sequence_id = _wait_all_workers_sequence_id
        _wait_all_workers_sequence_id += 1
>>>>>>> 70db3f7d

    is_leader_worker = leader_worker_name == self_worker_name

    # Phase 1: Followers send intents.
    # All followers report intents to the leader.
    if is_leader_worker:
        _on_leader_follower_report_shutdown_intent(sequence_id, self_worker_name)
    else:
        rpc_sync(
            leader_worker_name,
            _on_leader_follower_report_shutdown_intent,
            args=(sequence_id, self_worker_name,),
        )

    proceed_signal = _wait_all_workers_sequence_id_to_states[
        sequence_id
    ].proceed_signal
    proceed_signal.wait()

    # Phase 2: Leader asks followers to proceed.
    # Leader's signal is the first to be unblocked,
    # after receiving all followers' intents.
    if is_leader_worker:
        # The leader sends out proceeed signals to all followers.
        timeout = timedelta(seconds=5)
        _set_rpc_timeout(timeout)
        worker_name_to_response_future_dict = dict()
        for follower_worker_name in _ALL_WORKER_NAMES - {leader_worker_name}:
            fut = rpc_async(
                follower_worker_name, _set_proceed_shutdown_signal, args=(sequence_id,)
            )
            worker_name_to_response_future_dict[follower_worker_name] = fut
        for follower_worker_name, fut in worker_name_to_response_future_dict.items():
            try:
                fut.wait()
            except RuntimeError as ex:
                logger.error(
                    "{worker_name} failed to respond to 'Shutdown Proceed.' request in {timeout}".format(
                        worker_name=follower_worker_name, timeout=timeout
                    )
                )


@_require_initialized
def shutdown(graceful=True):
    r"""
    Perform a shutdown of the RPC agent, and then destroy the RPC agent. This
    stops the local agent from  accepting outstanding requests, and shuts
    down the RPC framework by terminating all RPC threads. If graceful=True,
    then this will block until all local and remote RPC processes reach this
    method and wait for all outstanding work to complete. Otherwise, if
    graceful=False, then this is a local shutdown, and it does not wait for
    other RPC processes to reach this method.

    Arguments:
        graceful (bool): Whether to do a graceful shutdown or not. If True,
                         this will block until all local and remote RPC
                         processes have reached this method and wait for all
                         outstanding work to complete.

    Example::
        Make sure that ``MASTER_ADDRESS`` and ``MASTER_PORT`` are set properly
        on both workers. Refer to :meth:`~torch.distributed.init_process_group`
        API for more details. For example,

        >>> export MASTER_ADDRESS=localhost
        >>> export MASTER_port=5678

        Then run the following code in two different processes:

        >>> # On worker 0:
        >>> import torch
        >>> import torch.distributed.rpc as rpc
        >>> rpc.init_rpc("worker0", rank=0, world_size=2)
        >>> # do some work
        >>> result = rpc.rpc_sync("worker1", torch.add, args=(torch.ones(1), 1))
        >>> # ready to shutdown
        >>> rpc.shutdown()

        >>> # On worker 1:
        >>> import torch.distributed.rpc as rpc
        >>> rpc.init_rpc("worker1", rank=1, world_size=2)
        >>> # wait for worker 0 to finish work, and then shutdown.
        >>> rpc.shutdown()
    """
    if graceful:
        _wait_all_workers()
        _get_current_rpc_agent().join()
    try:
        # This raises a `TORCH_CHECK()` exception on RRef leak detected.
        _destroy_rref_context(_ignore_rref_leak)
    finally:
        _get_current_rpc_agent().shutdown()
        # clean up python rpc handler in shutdown(), see comments in
        # PythonRpcHandler::cleanup(), call it in python API because the
        # cleanup() function has python dependency, it assumes python
        # interpreter exists.
        # No matter if RRef leak exception is raised, this clean-up code
        # must run to avoid destruction segfault in Python 3.5.
        _cleanup_python_rpc_handler()
        _reset_current_rpc_agent()


# TODO: add a context manager to wrap _init_rpc_backend and shutdown
def _init_rpc_backend(
    backend=backend_registry.BackendType.PROCESS_GROUP,
    store=None,
    name=None,
    rank=-1,
    world_size=-1,
    rpc_backend_options=None,
):

    if sys.version_info < (3, 0):
        raise RuntimeError("RPC package does not support Python2.")

    _validate_rpc_args(backend, store, name, rank, world_size, rpc_backend_options)

    if _is_current_rpc_agent_set():
        raise RuntimeError("RPC is already initialized")

    # Initialize RPC.
    rpc_agent = backend_registry.init_backend(
        backend,
        store=store,
        name=name,
        rank=rank,
        world_size=world_size,
        rpc_backend_options=rpc_backend_options,
    )

    worker_infos = rpc_agent.get_worker_infos()
    global _ALL_WORKER_NAMES
    _ALL_WORKER_NAMES = {worker_info.name for worker_info in worker_infos}

    _set_and_start_rpc_agent(rpc_agent)


@_require_initialized
def get_worker_info(worker_name=None):
    r"""
    Get :class:`~torch.distributed.rpc.WorkerInfo` of a given worker name.
    Use this :class:`~torch.distributed.rpc.WorkerInfo` to avoid passing an
    expensive string on every invocation.

    Arguments:
        worker_name (str): the string name of a worker. If ``None``, return the
                           the id of the current worker. (default ``None``)

    Returns:
        :class:`~torch.distributed.rpc.WorkerInfo` instance for the given
        ``worker_name`` or :class:`~torch.distributed.rpc.WorkerInfo` of the
        current worker if ``worker_name`` is ``None``.
    """
    if worker_name:
        return _get_current_rpc_agent().get_worker_info(worker_name)
    else:
        return _get_current_rpc_agent().get_worker_info()


def _to_worker_info(name_or_info):
    if isinstance(name_or_info, WorkerInfo):
        return name_or_info
    elif isinstance(name_or_info, str):
        return get_worker_info(name_or_info)
    else:
        raise ValueError("Cannot get WorkerInfo from name {}".format(name_or_info))


def _validate_rpc_args(backend, store, name, rank, world_size, rpc_backend_options):
    type_mapping = {
        backend: backend_registry.BackendType,
        store: dist.Store,
        name: str,
        rank: numbers.Integral,
        world_size: numbers.Integral,
        rpc_backend_options: RpcBackendOptions,
    }
    for arg, arg_type in type_mapping.items():
        if not isinstance(arg, arg_type):
            raise RuntimeError(
                "Argument {} must be of type {} but got type {}".format(
                    arg, arg_type, type(arg)
                )
            )


@_require_initialized
def remote(to, func, args=None, kwargs=None):
    r"""
    Make a remote call to run ``func`` on worker ``to`` and return an
    :class:`~torch.distributed.rpc.RRef` to the result value immediately.
    Worker ``to`` will be the owner of the returned
    :class:`~torch.distributed.rpc.RRef`, and the worker calling ``remote`` is
    a user. The owner manages the global reference count of its
    :class:`~torch.distributed.rpc.RRef`, and the owner
    :class:`~torch.distributed.rpc.RRef` is only destructed when globally there
    are no living references to it.

    Arguments:
        to (str or WorkerInfo): id or name of the destination worker.
        func (callable): any callable function. python callable, builtin or annotated TorchScript
                         functions (like meth:`torch.add`) can be sent over RPC more efficiently.
        args (tuple): the argument tuple for the ``func`` invocation.
        kwargs (dict): is a dictionary of keyword arguments for the ``func``
                       invocation.

    Returns:
        A user :class:`~torch.distributed.rpc.RRef` instance to the result
        value. Use the blocking API :meth:`torch.distributed.rpc.RRef.to_here`
        to retrieve the result value locally.

    Example::
        Make sure that ``MASTER_ADDRESS`` and ``MASTER_PORT`` are set properly
        on both workers. Refer to :meth:`~torch.distributed.init_process_group`
        API for more details. For example,

        >>> export MASTER_ADDRESS=localhost
        >>> export MASTER_port=5678

        Then run the following code in two different processes:

        >>> # On worker 0:
        >>> import torch
        >>> import torch.distributed.rpc as rpc
        >>> rpc.init_rpc("worker0", rank=0, world_size=2)
        >>> rref1 = rpc.remote("worker1", torch.add, args=(torch.ones(2), 3))
        >>> rref2 = rpc.remote("worker1", torch.add, args=(torch.ones(2), 1))
        >>> x = rref1.to_here() + rref2.to_here()
        >>> rpc.shutdown()

        >>> # On worker 1:
        >>> import torch.distributed.rpc as rpc
        >>> rpc.init_rpc("worker1", rank=1, world_size=2)
        >>> rpc.shutdown()

        If invoking an annotated TorchScript function, then run the following
        code in two different processes:

        >>> # On worker 0:
        >>> @torch.jit.script
        >>> def my_script_add(t1, t2):
        >>>    return torch.add(t1, t2)
        >>> import torch.distributed.rpc as rpc
        >>> rpc.init_rpc("worker0", rank=0, world_size=2)
        >>> rref = rpc.remote("worker1", my_script_add, args=(torch.ones(2), 3))
        >>> rref.to_here()
        >>> rpc.shutdown()

        >>> # On worker 1:
        >>> import torch.distributed.rpc as rpc
        >>> rpc.init_rpc("worker1", rank=1, world_size=2)
        >>> rpc.shutdown()
    """
    qualified_name = torch.jit._find_builtin(func)
    info = _to_worker_info(to)

    # If profiling is enabled, kick off the timer and retrieve back a
    # RecordFunction instance.
    rf = None
    if torch.autograd._profiler_enabled():
        rf = _start_record_function(
            RPCExecMode.REMOTE,
            str(qualified_name) if qualified_name is not None else func.__qualname__,
            get_worker_info().name,
            info.name,
        )

    args = args if args else ()
    kwargs = kwargs if kwargs else {}

    if qualified_name is not None:
        return _invoke_remote_builtin(_get_current_rpc_agent(), info, qualified_name, rf, *args, **kwargs)
    elif isinstance(func, torch.jit.ScriptFunction):
        return _remote_torchscript(
            info, torch._jit_internal._qualified_name(func), args, kwargs
        )
    else:
        (pickled_python_udf, tensors) = _default_pickler.serialize(
            PythonUDF(func, args, kwargs)
        )
        return _invoke_remote_python_udf(_get_current_rpc_agent(), info, pickled_python_udf, tensors, rf)


def _invoke_rpc(to, func, rpc_type, args=None, kwargs=None):
    if not callable(func):
        raise TypeError("function should be callable.")

    qualified_name = torch.jit._find_builtin(func)
    info = _to_worker_info(to)
    # If profiling is enabled, kick off the timer and retrieve back a
    # RecordFunction instance.
    rf = None
    if torch.autograd._profiler_enabled():
        rf = _start_record_function(
            rpc_type,
            str(qualified_name) if qualified_name is not None else func.__qualname__,
            get_worker_info().name,
            info.name,
        )

    args = args if args else ()
    kwargs = kwargs if kwargs else {}

    if qualified_name is not None:
        fut = _invoke_rpc_builtin(_get_current_rpc_agent(), info, qualified_name, rf, *args, **kwargs)
    else:
        (pickled_python_udf, tensors) = _default_pickler.serialize(
            PythonUDF(func, args, kwargs)
        )
        fut = _invoke_rpc_python_udf(_get_current_rpc_agent(), info, pickled_python_udf, tensors, rf)
    return fut


@_require_initialized
def enable_gil_profiling(flag):
    r"""
    Set whether GIL wait times should be enabled or not. This incurs a slight
    overhead cost. Default is disabled for performance reasons.

    Arguments:
        flag (bool): True to set metrics profiling, False to disable.
    """
    _get_current_rpc_agent().enable_gil_profiling(flag)


@_require_initialized
def rpc_sync(to, func, args=None, kwargs=None):
    r"""
    Make a blocking RPC call to run function ``func`` on worker ``to``. RPC
    messages are sent and received in parallel to execution of Python code. This
    method is thread-safe.

    Arguments:
        to (str or WorkerInfo): id or name of the destination worker.
        func (callable): any callable function. python callable, builtin or annotated TorchScript
                         functions (like meth:`torch.add`) can be sent over RPC more efficiently.
        args (tuple): the argument tuple for the ``func`` invocation.
        kwargs (dict): is a dictionary of keyword arguments for the ``func``
                       invocation.

    Returns:
        Returns the result of running ``func`` on ``args`` and ``kwargs``.

    Example::
        Make sure that ``MASTER_ADDRESS`` and ``MASTER_PORT`` are set properly
        on both workers. Refer to :meth:`~torch.distributed.init_process_group`
        API for more details. For example,

        >>> export MASTER_ADDRESS=localhost
        >>> export MASTER_port=5678

        Then run the following code in two different processes:

        >>> # On worker 0:
        >>> import torch
        >>> import torch.distributed.rpc as rpc
        >>> rpc.init_rpc("worker0", rank=0, world_size=2)
        >>> ret = rpc.rpc_sync("worker1", torch.add, args=(torch.ones(2), 3))
        >>> rpc.shutdown()

        >>> # On worker 1:
        >>> import torch.distributed.rpc as rpc
        >>> rpc.init_rpc("worker1", rank=1, world_size=2)
        >>> rpc.shutdown()

        If invoking an annotated TorchScript function, then run the following
        code in two different processes:

        >>> # On worker 0:
        >>> @torch.jit.script
        >>> def my_script_add(t1, t2):
        >>>    return torch.add(t1, t2)
        >>> import torch.distributed.rpc as rpc
        >>> rpc.init_rpc("worker0", rank=0, world_size=2)
        >>> ret = rpc.rpc_sync("worker1", my_script_add, args=(torch.ones(2), 3))
        >>> rpc.shutdown()

        >>> # On worker 1:
        >>> import torch.distributed.rpc as rpc
        >>> rpc.init_rpc("worker1", rank=1, world_size=2)
        >>> rpc.shutdown()

    """
    # If invoking an annotated TorchScript function,
    # call the internal API _rpc_sync_torchscript()
    if isinstance(func, torch.jit.ScriptFunction):
        return _rpc_sync_torchscript(to, _qualified_name(func), args, kwargs)
    else:
        fut = _invoke_rpc(to, func, RPCExecMode.SYNC, args, kwargs)
        return fut.wait()


@_require_initialized
def rpc_async(to, func, args=None, kwargs=None):
    r"""
    Make a non-blocking RPC call to run function ``func`` on worker ``to``. RPC
    messages are sent and received in parallel to execution of Python code. This
    method is thread-safe. This method will immediately return a
    Future that can be awaited on.

    Arguments:
        to (str or WorkerInfo): id or name of the destination worker.
        func (callable): any callable function. python callable, builtin or annotated TorchScript
                         functions (like meth:`torch.add`) can be sent over RPC more efficiently.
        args (tuple): the argument tuple for the ``func`` invocation.
        kwargs (dict): is a dictionary of keyword arguments for the ``func``
                       invocation.

    Returns:
        Returns a Future object that can be waited
        on. When completed, the return value of ``func`` on ``args`` and
        ``kwargs`` can be retrieved from the Future object.

    Example::
        Make sure that ``MASTER_ADDRESS`` and ``MASTER_PORT`` are set properly
        on both workers. Refer to :meth:`~torch.distributed.init_process_group`
        API for more details. For example,

        >>> export MASTER_ADDRESS=localhost
        >>> export MASTER_port=5678

        Then run the following code in two different processes:

        >>> # On worker 0:
        >>> import torch
        >>> import torch.distributed.rpc as rpc
        >>> rpc.init_rpc("worker0", rank=0, world_size=2)
        >>> fut1 = rpc.rpc_async("worker1", torch.add, args=(torch.ones(2), 3))
        >>> fut2 = rpc.rpc_async("worker1", min, args=(1, 2))
        >>> result = fut1.wait() + fut2.wait()
        >>> rpc.shutdown()

        >>> # On worker 1:
        >>> import torch.distributed.rpc as rpc
        >>> rpc.init_rpc("worker1", rank=1, world_size=2)
        >>> rpc.shutdown()

        If invoking an annotated TorchScript function, then run the following
        code in two different processes:

        >>> # On worker 0:
        >>> @torch.jit.script
        >>> def my_script_add(t1, t2):
        >>>    return torch.add(t1, t2)
        >>> import torch.distributed.rpc as rpc
        >>> rpc.init_rpc("worker0", rank=0, world_size=2)
        >>> fut = rpc.rpc_async("worker1", my_script_add, args=(torch.ones(2), 3))
        >>> ret = fut.wait()
        >>> rpc.shutdown()

        >>> # On worker 1:
        >>> import torch.distributed.rpc as rpc
        >>> rpc.init_rpc("worker1", rank=1, world_size=2)
        >>> rpc.shutdown()
    """
    # If invoking an annotated TorchScript function,
    # call the internal API _rpc_async_torchscript()
    if isinstance(func, torch.jit.ScriptFunction):
        fut = _rpc_async_torchscript(to, _qualified_name(func), args, kwargs)
    else:
        fut = _invoke_rpc(to, func, RPCExecMode.ASYNC, args, kwargs)
    return fut


# All below private APIs are for making rpc torch script call that can be
# serialized, deserialized and exectued in C++ without GIL.
# These APIs will be binded to JIT and can be called in torch script
# function/class/module in the future. But since JIT does not support torch
# script function to be a jit type yet, the future binded APIs can only accept
# qualified_name of the function as arg, that is why these APIs are made
# to be private and different from above public rpc APIs.
# Because JIT does not support torch script function to be a jit type, right now
# these APIs can only accept torch script call to only be user annotated
# torchscript function, they do not accept annotated torchscript class name or
# script module class name or their class method name right now.
@_require_initialized
def _rpc_sync_torchscript(to, qualified_name, args=None, kwargs=None):
    r"""
    Make a blocking RPC call to run TorchScript function ``func`` on worker ``to``.
    RPC messages are sent and received in parallel to execution of Python code. This
    method is thread-safe.

    Arguments:
        to (str): name of the destination worker.
        qualified_name (str): qualifited name of python function annotated with
                              @torch.jit.script
                              (like ``moduleName::torchScriptFuncName``)
                              can be sent over RPC more efficiently.
        args (tuple): the argument tuple for the ``func`` invocation.
        kwargs (dict): is a dictionary of keyword arguments for the ``func``
                       invocation.

    Returns:
        Returns the result of running ``func`` on ``args`` and ``kwargs``.

    Example::
        Make sure that ``MASTER_ADDRESS`` and ``MASTER_PORT`` are set properly
        on both workers. Refer to :meth:`~torch.distributed.init_process_group`
        API for more details. For example,

        >>> export MASTER_ADDRESS=localhost
        >>> export MASTER_port=5678

        Then run the following code in two different processes:

        >>> # On worker 0:
        >>> @torch.jit.script
        >>> def my_script_add(t1, t2):
        >>>    return torch.add(t1, t2)
        >>> import torch.distributed.rpc as rpc
        >>> from torch._jit_internal import _qualified_name
        >>> rpc.init_rpc("worker0", rank=0, world_size=2)
        >>> ret = rpc._rpc_sync_torchscript("worker1", _qualified_name(my_script_add), args=(torch.ones(2), 3))
        >>> rpc.shutdown()

        >>> # On worker 1:
        >>> import torch.distributed.rpc as rpc
        >>> rpc.init_rpc("worker1", rank=1, world_size=2)
        >>> rpc.shutdown()
    """
    fut = _rpc_async_torchscript(to, qualified_name, args, kwargs)
    return fut.wait()


@_require_initialized
def _rpc_async_torchscript(to, qualified_name, args=None, kwargs=None):
    r"""
    Make a non-blocking RPC call to run TorchScript function ``func`` on worker ``to``.
    RPC messages are sent and received in parallel to execution of Python code. This
    method is thread-safe. This method will immediately return a
    _pyFuture that can be awaited on.

    Arguments:
        to (str): name of the destination worker.
        qualified_name (str): qualifited name of python function annotated with
                              @torch.jit.script
                              (like ``moduleName::torchScriptFuncName``)
                              can be sent over RPC more efficiently.
        args (tuple): the argument tuple for the ``func`` invocation.
        kwargs (dict): is a dictionary of keyword arguments for the ``func``
                       invocation.

    Returns:
        Returns a _pyFuture object that can be waited
        on. When completed, the return value of ``func`` on ``args`` and
        ``kwargs`` can be retrieved from the _pyFuture object.

    Example::
        Make sure that ``MASTER_ADDRESS`` and ``MASTER_PORT`` are set properly
        on both workers. Refer to :meth:`~torch.distributed.init_process_group`
        API for more details. For example,

        >>> export MASTER_ADDRESS=localhost
        >>> export MASTER_port=5678

        Then run the following code in two different processes:

        >>> # On worker 0:
        >>> @torch.jit.script
        >>> def my_script_add(t1, t2):
        >>>    return torch.add(t1, t2)
        >>> import torch.distributed.rpc as rpc
        >>> from torch._jit_internal import _qualified_name
        >>> rpc.init_rpc("worker0", rank=0, world_size=2)
        >>> fut = rpc._rpc_async_torchscript("worker1", _qualified_name(my_script_add), args=(torch.ones(2), 3))
        >>> ret = fut.wait()
        >>> rpc.shutdown()

        >>> # On worker 1:
        >>> import torch.distributed.rpc as rpc
        >>> rpc.init_rpc("worker1", rank=1, world_size=2)
        >>> rpc.shutdown()
    """
    args = args if args else ()
    kwargs = kwargs if kwargs else {}
    fut = _invoke_rpc_script(to, qualified_name, *args, **kwargs)
    return fut


@_require_initialized
def _remote_torchscript(to, qualified_name, args=None, kwargs=None):
    r"""
    Make a remote call to run TorchScript func ``qualified_name`` on worker ``to`` and return an
    :class:`~torch.distributed.rpc.RRef` to the result value immediately.
    Worker ``to`` will be the owner of the returned
    :class:`~torch.distributed.rpc.RRef`, and the worker calling ``remote`` is
    a user. The owner manages the global reference count of its
    :class:`~torch.distributed.rpc.RRef`, and the owner
    :class:`~torch.distributed.rpc.RRef` is only destructed when globally there
    are no living references to it.

    Arguments:
        to (str or WorkerInfo): id or name of the destination worker.
        qualified_name (str): any callable function. python callable, builtin or annotated TorchScript
                         functions (like meth:`torch.add`) can be sent over RPC more efficiently.
        args (tuple): the argument tuple for the ``func`` invocation.
        kwargs (dict): is a dictionary of keyword arguments for the ``func``
                       invocation.

    Returns:
        A user :class:`~torch.distributed.rpc.RRef` instance to the result
        value. Use the blocking API :meth:`torch.distributed.rpc.RRef.to_here`
        to retrieve the result value locally.

    Example::
        Make sure that ``MASTER_ADDRESS`` and ``MASTER_PORT`` are set properly
        on both workers. Refer to :meth:`~torch.distributed.init_process_group`
        API for more details. For example,

        >>> export MASTER_ADDRESS=localhost
        >>> export MASTER_port=5678

        Then run the following code in two different processes:

        >>> # On worker 0:
        >>> @torch.jit.script
        >>> def my_script_add(t1, t2):
        >>>    return torch.add(t1, t2)
        >>> import torch.distributed.rpc as rpc
        >>> rpc.init_rpc("worker0", rank=0, world_size=2)
        >>> rref = rpc._remote_torchscript("worker1", _qualified_name(my_script_add), args=(torch.ones(2), 3))
        >>> rref.to_here()
        >>> rpc.shutdown()

        >>> # On worker 1:
        >>> import torch.distributed.rpc as rpc
        >>> rpc.init_rpc("worker1", rank=1, world_size=2)
        >>> rpc.shutdown()
    """
    args = args if args else ()
    kwargs = kwargs if kwargs else {}
    return _invoke_remote_torchscript(to, qualified_name, *args, **kwargs)<|MERGE_RESOLUTION|>--- conflicted
+++ resolved
@@ -145,19 +145,12 @@
     ), "`_ALL_WORKER_NAMES` is not initialized for `def _wait_all_workers`."
     leader_worker_name = sorted(_ALL_WORKER_NAMES)[0]
 
-<<<<<<< HEAD
     self_worker_name = _get_current_rpc_agent().get_worker_info().name
-    assert (
-        self_worker_name not in _SHUTDOWN_INTENT_WORKER_NAMES
-    ), "Can not call `_wait_all_workers()` twice."
-=======
-    self_worker_name = _agent.get_worker_info().name
 
     global _wait_all_workers_sequence_id
     with _wait_all_workers_dict_lock:
         sequence_id = _wait_all_workers_sequence_id
         _wait_all_workers_sequence_id += 1
->>>>>>> 70db3f7d
 
     is_leader_worker = leader_worker_name == self_worker_name
 
