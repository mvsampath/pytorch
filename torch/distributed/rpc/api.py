import collections
import contextlib
import functools
import logging
import numbers
import sys
import threading
from datetime import timedelta

import torch
import torch.distributed as dist
from torch._jit_internal import _qualified_name

from . import (
    RpcBackendOptions,
    WorkerInfo,
    _cleanup_python_rpc_handler,
    _destroy_rref_context,
    _invoke_remote_builtin,
    _invoke_remote_python_udf,
    _invoke_remote_torchscript,
    _invoke_rpc_builtin,
    _invoke_rpc_python_udf,
    _invoke_rpc_script,
    _set_rpc_timeout,
    _start_rpc_agent,
    backend_registry,
)
from .internal import (
    PythonUDF,
    RPCExecMode,
    _internal_rpc_pickler,
    _start_record_function,
)


logging.basicConfig()
logger = logging.getLogger(__name__)

_agent = None
# NB: Ignoring RRef leaks during shutdown. Without this, applications have to
# make sure there is no references to any RRef in the application code and
# Python GC has done its job to delete those RRefs. This is could result in bad
# debugging experiences especially when for large applications. Therefore, by
# default, we are going to ignore RRef leaks during shutdown. This is usually
# fine as shutdown means applications have done training and no longer care
# about states.
#
# To enable RRef leak checking, set this _ignore_rref_leak to False
_ignore_rref_leak = True
_default_pickler = _internal_rpc_pickler


@contextlib.contextmanager
def _use_rpc_pickler(rpc_pickler):
    r"""
    rpc_pickler: (.internal._InternalRPCPickler) Overrides the default RPC pickler
    """
    global _default_pickler
    _default_pickler = rpc_pickler
    try:
        yield
    finally:
        _default_pickler = _internal_rpc_pickler


def _require_initialized(func):
    @functools.wraps(func)
    def wrapper(*args, **kwargs):
        if _agent is None:
            raise RuntimeError(
                "RPC has not been initialized. Call "
                "torch.distributed.rpc.init_rpc first."
            )
        return func(*args, **kwargs)

    return wrapper


class WaitAllWorkersStates(object):
    def __init__(self):
        # Each `intent_worker_names` is an empty set at beginning.
        # It's only used by leader worker. Leader worker is user-specified or
        # elected as the first worker in a sorted worker name list.
        # Whenever there is a worker showing shutdown intention to the leader, by
        # calling _wait_all_workers()`, the leader adds this worker's name to the set.
        # The leader also adds itself's name to the set on calling
        # `_wait_all_workers()`. We need this because, we confine `_wait_all_workers()`
        # to be called only once, by examing if leader's name has been added to the set.
        self.intent_worker_names = set()
        # Once `intent_worker_names == _ALL_WORKER_NAMES`,
        # we flip `_SHUTDOWN_PROCEED_SIGNAL` on the leader, and leader will send RPCs
        # to follower workers to flip their `_SHUTDOWN_PROCEED_SIGNAL`s.
        self.proceed_signal = threading.Event()


# States used by `def _wait_all_workers()`.
# `_ALL_WORKER_NAMES` is initialized on initiaizing RPC layer.
_ALL_WORKER_NAMES = None
_wait_all_workers_dict_lock = threading.Lock()
_wait_all_workers_sequence_id = 0
_wait_all_workers_sequence_id_to_states = collections.defaultdict(WaitAllWorkersStates)


def _on_leader_follower_report_shutdown_intent(sequence_id, worker_name):
    assert (
        worker_name in _ALL_WORKER_NAMES
    ), "{worker_name} is not expected by leader.".format(worker_name=worker_name)
    intent_worker_names = _wait_all_workers_sequence_id_to_states[
        sequence_id
    ].intent_worker_names
    assert (
        worker_name not in intent_worker_names
    ), "{worker_name} reported intent sequence id {sequence_id} twice. ".format(
        worker_name=worker_name, sequence_id=sequence_id
    )
    intent_worker_names.add(worker_name)
    if _ALL_WORKER_NAMES == intent_worker_names:
        _set_proceed_shutdown_signal(sequence_id)


def _set_proceed_shutdown_signal(sequence_id):
    proceed_signal = _wait_all_workers_sequence_id_to_states[sequence_id].proceed_signal
    assert (
        not proceed_signal.is_set()
    ), "Termination signal sequence id {} got set twice.".format(
        sequence_id=sequence_id
    )
    proceed_signal.set()


@_require_initialized
def _wait_all_workers():
    r"""
    Block until all local and remote RPC processes reach this method and wait
    for all outstanding work to complete. Every RPC process must call this
    method before exit to perform a graceful shutdown. This should be used to
    terminate the RPC framework, and there is no guarantee that the RPC
    framework will work after this method returns.
    """
    assert (
        _ALL_WORKER_NAMES is not None
    ), "`_ALL_WORKER_NAMES` is not initialized for `def _wait_all_workers`."
    leader_worker_name = sorted(_ALL_WORKER_NAMES)[0]

    self_worker_name = _agent.get_worker_info().name

    global _wait_all_workers_sequence_id
    with _wait_all_workers_dict_lock:
        sequence_id = _wait_all_workers_sequence_id
        _wait_all_workers_sequence_id += 1

    is_leader_worker = leader_worker_name == self_worker_name

    # Phase 1: Followers send intents.
    # All followers report intents to the leader.
    if is_leader_worker:
        _on_leader_follower_report_shutdown_intent(sequence_id, self_worker_name)
    else:
<<<<<<< HEAD
        if exit_on_worker_done is None:
            rpc_sync(
                leader_worker_name,
                _on_leader_follower_report_shutdown_intent,
                args=(sequence_id, self_worker_name),
            )

    if not is_leader_worker or (is_leader_worker and exit_on_worker_done is None):
        proceed_signal = _wait_all_workers_sequence_id_to_states[
            sequence_id
        ].proceed_signal
        proceed_signal.wait()
=======
        rpc_sync(
            leader_worker_name,
            _on_leader_follower_report_shutdown_intent,
            args=(self_worker_name,),
        )

    _SHUTDOWN_PROCEED_SIGNAL.wait()
>>>>>>> 71bb357e

    # Phase 2: Leader asks followers to proceed.
    # Leader's signal is the first to be unblocked,
    # after receiving all followers' intents.
    if is_leader_worker:
        # The leader sends out proceeed signals to all followers.
        timeout = timedelta(seconds=5)
        _set_rpc_timeout(timeout)
        worker_name_to_response_future_dict = dict()
        for follower_worker_name in _ALL_WORKER_NAMES - {leader_worker_name}:
            fut = rpc_async(
                follower_worker_name, _set_proceed_shutdown_signal, args=(sequence_id,)
            )
            worker_name_to_response_future_dict[follower_worker_name] = fut
        for follower_worker_name, fut in worker_name_to_response_future_dict.items():
            try:
                fut.wait()
            except RuntimeError as ex:
                logger.error(
                    "{worker_name} failed to respond to 'Shutdown Proceed.' request in {timeout}".format(
                        worker_name=follower_worker_name, timeout=timeout
                    )
                )


@_require_initialized
def shutdown(graceful=True):
    r"""
    Perform a shutdown of the RPC agent, and then destroy the RPC agent. This
    stops the local agent from  accepting outstanding requests, and shuts
    down the RPC framework by terminating all RPC threads. If graceful=True,
    then this will block until all local and remote RPC processes reach this
    method and wait for all outstanding work to complete. Otherwise, if
    graceful=False, then this is a local shutdown, and it does not wait for
    other RPC processes to reach this method.

    Arguments:
        graceful (bool): Whether to do a graceful shutdown or not. If True,
                         this will block until all local and remote RPC
                         processes have reached this method and wait for all
                         outstanding work to complete.

    Example::
        Make sure that ``MASTER_ADDRESS`` and ``MASTER_PORT`` are set properly
        on both workers. Refer to :meth:`~torch.distributed.init_process_group`
        API for more details. For example,

        >>> export MASTER_ADDRESS=localhost
        >>> export MASTER_port=5678

        Then run the following code in two different processes:

        >>> # On worker 0:
        >>> import torch
        >>> import torch.distributed.rpc as rpc
        >>> rpc.init_rpc("worker0", rank=0, world_size=2)
        >>> # do some work
        >>> result = rpc.rpc_sync("worker1", torch.add, args=(torch.ones(1), 1))
        >>> # ready to shutdown
        >>> rpc.shutdown()

        >>> # On worker 1:
        >>> import torch.distributed.rpc as rpc
        >>> rpc.init_rpc("worker1", rank=1, world_size=2)
        >>> # wait for worker 0 to finish work, and then shutdown.
        >>> rpc.shutdown()
    """
    global _agent

    if graceful:
        _wait_all_workers()
        _agent.join()
    try:
        # This raises a `TORCH_CHECK()` exception on RRef leak detected.
        _destroy_rref_context(_ignore_rref_leak)
    finally:
        _agent.shutdown()
        # clean up python rpc handler in shutdown(), see comments in
        # PythonRpcHandler::cleanup(), call it in python API because the
        # cleanup() function has python dependency, it assumes python
        # interpreter exists.
        # No matter if RRef leak exception is raised, this clean-up code
        # must run to avoid destruction segfault in Python 3.5.
        _cleanup_python_rpc_handler()
        _agent = None


# TODO: add a context manager to wrap _init_rpc_backend and shutdown
def _init_rpc_backend(
    backend=backend_registry.BackendType.PROCESS_GROUP,
    store=None,
    name=None,
    rank=-1,
    world_size=-1,
    rpc_backend_options=None,
):

    if sys.version_info < (3, 0):
        raise RuntimeError("RPC package does not support Python2.")

    _validate_rpc_args(backend, store, name, rank, world_size, rpc_backend_options)

    global _agent

    if _agent:
        raise RuntimeError("RPC is already initialized")

    # Initialize RPC.
    _agent = backend_registry.init_backend(
        backend,
        store=store,
        name=name,
        rank=rank,
        world_size=world_size,
        rpc_backend_options=rpc_backend_options,
    )

    worker_infos = _agent.get_worker_infos()
    global _ALL_WORKER_NAMES
    _ALL_WORKER_NAMES = {worker_info.name for worker_info in worker_infos}

    _start_rpc_agent(_agent)


@_require_initialized
def get_worker_info(worker_name=None):
    r"""
    Get :class:`~torch.distributed.rpc.WorkerInfo` of a given worker name.
    Use this :class:`~torch.distributed.rpc.WorkerInfo` to avoid passing an
    expensive string on every invocation.

    Arguments:
        worker_name (str): the string name of a worker. If ``None``, return the
                           the id of the current worker. (default ``None``)

    Returns:
        :class:`~torch.distributed.rpc.WorkerInfo` instance for the given
        ``worker_name`` or :class:`~torch.distributed.rpc.WorkerInfo` of the
        current worker if ``worker_name`` is ``None``.
    """
    if worker_name:
        return _agent.get_worker_info(worker_name)
    else:
        return _agent.get_worker_info()


def _to_worker_info(name_or_info):
    if isinstance(name_or_info, WorkerInfo):
        return name_or_info
    elif isinstance(name_or_info, str):
        return get_worker_info(name_or_info)
    else:
        raise ValueError("Cannot get WorkerInfo from name {}".format(name_or_info))


def _validate_rpc_args(backend, store, name, rank, world_size, rpc_backend_options):
    type_mapping = {
        backend: backend_registry.BackendType,
        store: dist.Store,
        name: str,
        rank: numbers.Integral,
        world_size: numbers.Integral,
        rpc_backend_options: RpcBackendOptions,
    }
    for arg, arg_type in type_mapping.items():
        if not isinstance(arg, arg_type):
            raise RuntimeError(
                "Argument {} must be of type {} but got type {}".format(
                    arg, arg_type, type(arg)
                )
            )


@_require_initialized
def remote(to, func, args=None, kwargs=None):
    r"""
    Make a remote call to run ``func`` on worker ``to`` and return an
    :class:`~torch.distributed.rpc.RRef` to the result value immediately.
    Worker ``to`` will be the owner of the returned
    :class:`~torch.distributed.rpc.RRef`, and the worker calling ``remote`` is
    a user. The owner manages the global reference count of its
    :class:`~torch.distributed.rpc.RRef`, and the owner
    :class:`~torch.distributed.rpc.RRef` is only destructed when globally there
    are no living references to it.

    Arguments:
        to (str or WorkerInfo): id or name of the destination worker.
        func (callable): any callable function. python callable, builtin or annotated TorchScript
                         functions (like meth:`torch.add`) can be sent over RPC more efficiently.
        args (tuple): the argument tuple for the ``func`` invocation.
        kwargs (dict): is a dictionary of keyword arguments for the ``func``
                       invocation.

    Returns:
        A user :class:`~torch.distributed.rpc.RRef` instance to the result
        value. Use the blocking API :meth:`torch.distributed.rpc.RRef.to_here`
        to retrieve the result value locally.

    Example::
        Make sure that ``MASTER_ADDRESS`` and ``MASTER_PORT`` are set properly
        on both workers. Refer to :meth:`~torch.distributed.init_process_group`
        API for more details. For example,

        >>> export MASTER_ADDRESS=localhost
        >>> export MASTER_port=5678

        Then run the following code in two different processes:

        >>> # On worker 0:
        >>> import torch
        >>> import torch.distributed.rpc as rpc
        >>> rpc.init_rpc("worker0", rank=0, world_size=2)
        >>> rref1 = rpc.remote("worker1", torch.add, args=(torch.ones(2), 3))
        >>> rref2 = rpc.remote("worker1", torch.add, args=(torch.ones(2), 1))
        >>> x = rref1.to_here() + rref2.to_here()
        >>> rpc.shutdown()

        >>> # On worker 1:
        >>> import torch.distributed.rpc as rpc
        >>> rpc.init_rpc("worker1", rank=1, world_size=2)
        >>> rpc.shutdown()

        If invoking an annotated TorchScript function, then run the following
        code in two different processes:

        >>> # On worker 0:
        >>> @torch.jit.script
        >>> def my_script_add(t1, t2):
        >>>    return torch.add(t1, t2)
        >>> import torch.distributed.rpc as rpc
        >>> rpc.init_rpc("worker0", rank=0, world_size=2)
        >>> rref = rpc.remote("worker1", my_script_add, args=(torch.ones(2), 3))
        >>> rref.to_here()
        >>> rpc.shutdown()

        >>> # On worker 1:
        >>> import torch.distributed.rpc as rpc
        >>> rpc.init_rpc("worker1", rank=1, world_size=2)
        >>> rpc.shutdown()
    """
    qualified_name = torch.jit._find_builtin(func)
    info = _to_worker_info(to)

    # If profiling is enabled, kick off the timer and retrieve back a
    # RecordFunction instance.
    rf = None
    if torch.autograd._profiler_enabled():
        rf = _start_record_function(
            RPCExecMode.REMOTE,
            str(qualified_name) if qualified_name is not None else func.__qualname__,
            get_worker_info().name,
            info.name,
        )

    args = args if args else ()
    kwargs = kwargs if kwargs else {}

    if qualified_name is not None:
        return _invoke_remote_builtin(_agent, info, qualified_name, rf, *args, **kwargs)
    elif isinstance(func, torch.jit.ScriptFunction):
        return _remote_torchscript(
            info, torch._jit_internal._qualified_name(func), args, kwargs
        )
    else:
        (pickled_python_udf, tensors) = _default_pickler.serialize(
            PythonUDF(func, args, kwargs)
        )
        return _invoke_remote_python_udf(_agent, info, pickled_python_udf, tensors, rf)


def _invoke_rpc(to, func, rpc_type, args=None, kwargs=None):
    if not callable(func):
        raise TypeError("function should be callable.")

    qualified_name = torch.jit._find_builtin(func)
    info = _to_worker_info(to)
    # If profiling is enabled, kick off the timer and retrieve back a
    # RecordFunction instance.
    rf = None
    if torch.autograd._profiler_enabled():
        rf = _start_record_function(
            rpc_type,
            str(qualified_name) if qualified_name is not None else func.__qualname__,
            get_worker_info().name,
            info.name,
        )

    args = args if args else ()
    kwargs = kwargs if kwargs else {}

    if qualified_name is not None:
        fut = _invoke_rpc_builtin(_agent, info, qualified_name, rf, *args, **kwargs)
    else:
        (pickled_python_udf, tensors) = _default_pickler.serialize(
            PythonUDF(func, args, kwargs)
        )
        fut = _invoke_rpc_python_udf(_agent, info, pickled_python_udf, tensors, rf)
    return fut


@_require_initialized
def enable_gil_profiling(flag):
    r"""
    Set whether GIL wait times should be enabled or not. This incurs a slight
    overhead cost. Default is disabled for performance reasons.

    Arguments:
        flag (bool): True to set metrics profiling, False to disable.
    """
    _agent.enable_gil_profiling(flag)


@_require_initialized
def rpc_sync(to, func, args=None, kwargs=None):
    r"""
    Make a blocking RPC call to run function ``func`` on worker ``to``. RPC
    messages are sent and received in parallel to execution of Python code. This
    method is thread-safe.

    Arguments:
        to (str or WorkerInfo): id or name of the destination worker.
        func (callable): any callable function. python callable, builtin or annotated TorchScript
                         functions (like meth:`torch.add`) can be sent over RPC more efficiently.
        args (tuple): the argument tuple for the ``func`` invocation.
        kwargs (dict): is a dictionary of keyword arguments for the ``func``
                       invocation.

    Returns:
        Returns the result of running ``func`` on ``args`` and ``kwargs``.

    Example::
        Make sure that ``MASTER_ADDRESS`` and ``MASTER_PORT`` are set properly
        on both workers. Refer to :meth:`~torch.distributed.init_process_group`
        API for more details. For example,

        >>> export MASTER_ADDRESS=localhost
        >>> export MASTER_port=5678

        Then run the following code in two different processes:

        >>> # On worker 0:
        >>> import torch
        >>> import torch.distributed.rpc as rpc
        >>> rpc.init_rpc("worker0", rank=0, world_size=2)
        >>> ret = rpc.rpc_sync("worker1", torch.add, args=(torch.ones(2), 3))
        >>> rpc.shutdown()

        >>> # On worker 1:
        >>> import torch.distributed.rpc as rpc
        >>> rpc.init_rpc("worker1", rank=1, world_size=2)
        >>> rpc.shutdown()

        If invoking an annotated TorchScript function, then run the following
        code in two different processes:

        >>> # On worker 0:
        >>> @torch.jit.script
        >>> def my_script_add(t1, t2):
        >>>    return torch.add(t1, t2)
        >>> import torch.distributed.rpc as rpc
        >>> rpc.init_rpc("worker0", rank=0, world_size=2)
        >>> ret = rpc.rpc_sync("worker1", my_script_add, args=(torch.ones(2), 3))
        >>> rpc.shutdown()

        >>> # On worker 1:
        >>> import torch.distributed.rpc as rpc
        >>> rpc.init_rpc("worker1", rank=1, world_size=2)
        >>> rpc.shutdown()

    """
    # If invoking an annotated TorchScript function,
    # call the internal API _rpc_sync_torchscript()
    if isinstance(func, torch.jit.ScriptFunction):
        return _rpc_sync_torchscript(to, _qualified_name(func), args, kwargs)
    else:
        fut = _invoke_rpc(to, func, RPCExecMode.SYNC, args, kwargs)
        return fut.wait()


@_require_initialized
def rpc_async(to, func, args=None, kwargs=None):
    r"""
    Make a non-blocking RPC call to run function ``func`` on worker ``to``. RPC
    messages are sent and received in parallel to execution of Python code. This
    method is thread-safe. This method will immediately return a
    Future that can be awaited on.

    Arguments:
        to (str or WorkerInfo): id or name of the destination worker.
        func (callable): any callable function. python callable, builtin or annotated TorchScript
                         functions (like meth:`torch.add`) can be sent over RPC more efficiently.
        args (tuple): the argument tuple for the ``func`` invocation.
        kwargs (dict): is a dictionary of keyword arguments for the ``func``
                       invocation.

    Returns:
        Returns a Future object that can be waited
        on. When completed, the return value of ``func`` on ``args`` and
        ``kwargs`` can be retrieved from the Future object.

    Example::
        Make sure that ``MASTER_ADDRESS`` and ``MASTER_PORT`` are set properly
        on both workers. Refer to :meth:`~torch.distributed.init_process_group`
        API for more details. For example,

        >>> export MASTER_ADDRESS=localhost
        >>> export MASTER_port=5678

        Then run the following code in two different processes:

        >>> # On worker 0:
        >>> import torch
        >>> import torch.distributed.rpc as rpc
        >>> rpc.init_rpc("worker0", rank=0, world_size=2)
        >>> fut1 = rpc.rpc_async("worker1", torch.add, args=(torch.ones(2), 3))
        >>> fut2 = rpc.rpc_async("worker1", min, args=(1, 2))
        >>> result = fut1.wait() + fut2.wait()
        >>> rpc.shutdown()

        >>> # On worker 1:
        >>> import torch.distributed.rpc as rpc
        >>> rpc.init_rpc("worker1", rank=1, world_size=2)
        >>> rpc.shutdown()

        If invoking an annotated TorchScript function, then run the following
        code in two different processes:

        >>> # On worker 0:
        >>> @torch.jit.script
        >>> def my_script_add(t1, t2):
        >>>    return torch.add(t1, t2)
        >>> import torch.distributed.rpc as rpc
        >>> rpc.init_rpc("worker0", rank=0, world_size=2)
        >>> fut = rpc.rpc_async("worker1", my_script_add, args=(torch.ones(2), 3))
        >>> ret = fut.wait()
        >>> rpc.shutdown()

        >>> # On worker 1:
        >>> import torch.distributed.rpc as rpc
        >>> rpc.init_rpc("worker1", rank=1, world_size=2)
        >>> rpc.shutdown()
    """
    # If invoking an annotated TorchScript function,
    # call the internal API _rpc_async_torchscript()
    if isinstance(func, torch.jit.ScriptFunction):
        fut = _rpc_async_torchscript(to, _qualified_name(func), args, kwargs)
    else:
        fut = _invoke_rpc(to, func, RPCExecMode.ASYNC, args, kwargs)
    return fut


# All below private APIs are for making rpc torch script call that can be
# serialized, deserialized and exectued in C++ without GIL.
# These APIs will be binded to JIT and can be called in torch script
# function/class/module in the future. But since JIT does not support torch
# script function to be a jit type yet, the future binded APIs can only accept
# qualified_name of the function as arg, that is why these APIs are made
# to be private and different from above public rpc APIs.
# Because JIT does not support torch script function to be a jit type, right now
# these APIs can only accept torch script call to only be user annotated
# torchscript function, they do not accept annotated torchscript class name or
# script module class name or their class method name right now.
@_require_initialized
def _rpc_sync_torchscript(to, qualified_name, args=None, kwargs=None):
    r"""
    Make a blocking RPC call to run TorchScript function ``func`` on worker ``to``.
    RPC messages are sent and received in parallel to execution of Python code. This
    method is thread-safe.

    Arguments:
        to (str): name of the destination worker.
        qualified_name (str): qualifited name of python function annotated with
                              @torch.jit.script
                              (like ``moduleName::torchScriptFuncName``)
                              can be sent over RPC more efficiently.
        args (tuple): the argument tuple for the ``func`` invocation.
        kwargs (dict): is a dictionary of keyword arguments for the ``func``
                       invocation.

    Returns:
        Returns the result of running ``func`` on ``args`` and ``kwargs``.

    Example::
        Make sure that ``MASTER_ADDRESS`` and ``MASTER_PORT`` are set properly
        on both workers. Refer to :meth:`~torch.distributed.init_process_group`
        API for more details. For example,

        >>> export MASTER_ADDRESS=localhost
        >>> export MASTER_port=5678

        Then run the following code in two different processes:

        >>> # On worker 0:
        >>> @torch.jit.script
        >>> def my_script_add(t1, t2):
        >>>    return torch.add(t1, t2)
        >>> import torch.distributed.rpc as rpc
        >>> from torch._jit_internal import _qualified_name
        >>> rpc.init_rpc("worker0", rank=0, world_size=2)
        >>> ret = rpc._rpc_sync_torchscript("worker1", _qualified_name(my_script_add), args=(torch.ones(2), 3))
        >>> rpc.shutdown()

        >>> # On worker 1:
        >>> import torch.distributed.rpc as rpc
        >>> rpc.init_rpc("worker1", rank=1, world_size=2)
        >>> rpc.shutdown()
    """
    fut = _rpc_async_torchscript(to, qualified_name, args, kwargs)
    return fut.wait()


@_require_initialized
def _rpc_async_torchscript(to, qualified_name, args=None, kwargs=None):
    r"""
    Make a non-blocking RPC call to run TorchScript function ``func`` on worker ``to``.
    RPC messages are sent and received in parallel to execution of Python code. This
    method is thread-safe. This method will immediately return a
    _pyFuture that can be awaited on.

    Arguments:
        to (str): name of the destination worker.
        qualified_name (str): qualifited name of python function annotated with
                              @torch.jit.script
                              (like ``moduleName::torchScriptFuncName``)
                              can be sent over RPC more efficiently.
        args (tuple): the argument tuple for the ``func`` invocation.
        kwargs (dict): is a dictionary of keyword arguments for the ``func``
                       invocation.

    Returns:
        Returns a _pyFuture object that can be waited
        on. When completed, the return value of ``func`` on ``args`` and
        ``kwargs`` can be retrieved from the _pyFuture object.

    Example::
        Make sure that ``MASTER_ADDRESS`` and ``MASTER_PORT`` are set properly
        on both workers. Refer to :meth:`~torch.distributed.init_process_group`
        API for more details. For example,

        >>> export MASTER_ADDRESS=localhost
        >>> export MASTER_port=5678

        Then run the following code in two different processes:

        >>> # On worker 0:
        >>> @torch.jit.script
        >>> def my_script_add(t1, t2):
        >>>    return torch.add(t1, t2)
        >>> import torch.distributed.rpc as rpc
        >>> from torch._jit_internal import _qualified_name
        >>> rpc.init_rpc("worker0", rank=0, world_size=2)
        >>> fut = rpc._rpc_async_torchscript("worker1", _qualified_name(my_script_add), args=(torch.ones(2), 3))
        >>> ret = fut.wait()
        >>> rpc.shutdown()

        >>> # On worker 1:
        >>> import torch.distributed.rpc as rpc
        >>> rpc.init_rpc("worker1", rank=1, world_size=2)
        >>> rpc.shutdown()
    """
    args = args if args else ()
    kwargs = kwargs if kwargs else {}
    fut = _invoke_rpc_script(to, qualified_name, *args, **kwargs)
    return fut


@_require_initialized
def _remote_torchscript(to, qualified_name, args=None, kwargs=None):
    r"""
    Make a remote call to run TorchScript func ``qualified_name`` on worker ``to`` and return an
    :class:`~torch.distributed.rpc.RRef` to the result value immediately.
    Worker ``to`` will be the owner of the returned
    :class:`~torch.distributed.rpc.RRef`, and the worker calling ``remote`` is
    a user. The owner manages the global reference count of its
    :class:`~torch.distributed.rpc.RRef`, and the owner
    :class:`~torch.distributed.rpc.RRef` is only destructed when globally there
    are no living references to it.

    Arguments:
        to (str or WorkerInfo): id or name of the destination worker.
        qualified_name (str): any callable function. python callable, builtin or annotated TorchScript
                         functions (like meth:`torch.add`) can be sent over RPC more efficiently.
        args (tuple): the argument tuple for the ``func`` invocation.
        kwargs (dict): is a dictionary of keyword arguments for the ``func``
                       invocation.

    Returns:
        A user :class:`~torch.distributed.rpc.RRef` instance to the result
        value. Use the blocking API :meth:`torch.distributed.rpc.RRef.to_here`
        to retrieve the result value locally.

    Example::
        Make sure that ``MASTER_ADDRESS`` and ``MASTER_PORT`` are set properly
        on both workers. Refer to :meth:`~torch.distributed.init_process_group`
        API for more details. For example,

        >>> export MASTER_ADDRESS=localhost
        >>> export MASTER_port=5678

        Then run the following code in two different processes:

        >>> # On worker 0:
        >>> @torch.jit.script
        >>> def my_script_add(t1, t2):
        >>>    return torch.add(t1, t2)
        >>> import torch.distributed.rpc as rpc
        >>> rpc.init_rpc("worker0", rank=0, world_size=2)
        >>> rref = rpc._remote_torchscript("worker1", _qualified_name(my_script_add), args=(torch.ones(2), 3))
        >>> rref.to_here()
        >>> rpc.shutdown()

        >>> # On worker 1:
        >>> import torch.distributed.rpc as rpc
        >>> rpc.init_rpc("worker1", rank=1, world_size=2)
        >>> rpc.shutdown()
    """
    args = args if args else ()
    kwargs = kwargs if kwargs else {}
    return _invoke_remote_torchscript(to, qualified_name, *args, **kwargs)<|MERGE_RESOLUTION|>--- conflicted
+++ resolved
@@ -83,7 +83,7 @@
         # It's only used by leader worker. Leader worker is user-specified or
         # elected as the first worker in a sorted worker name list.
         # Whenever there is a worker showing shutdown intention to the leader, by
-        # calling _wait_all_workers()`, the leader adds this worker's name to the set.
+        # calling `_wait_all_workers()`, the leader adds this worker's name to the set.
         # The leader also adds itself's name to the set on calling
         # `_wait_all_workers()`. We need this because, we confine `_wait_all_workers()`
         # to be called only once, by examing if leader's name has been added to the set.
@@ -157,28 +157,16 @@
     if is_leader_worker:
         _on_leader_follower_report_shutdown_intent(sequence_id, self_worker_name)
     else:
-<<<<<<< HEAD
-        if exit_on_worker_done is None:
-            rpc_sync(
-                leader_worker_name,
-                _on_leader_follower_report_shutdown_intent,
-                args=(sequence_id, self_worker_name),
-            )
-
-    if not is_leader_worker or (is_leader_worker and exit_on_worker_done is None):
-        proceed_signal = _wait_all_workers_sequence_id_to_states[
-            sequence_id
-        ].proceed_signal
-        proceed_signal.wait()
-=======
         rpc_sync(
             leader_worker_name,
             _on_leader_follower_report_shutdown_intent,
-            args=(self_worker_name,),
+            args=(sequence_id, self_worker_name,),
         )
 
-    _SHUTDOWN_PROCEED_SIGNAL.wait()
->>>>>>> 71bb357e
+    proceed_signal = _wait_all_workers_sequence_id_to_states[
+        sequence_id
+    ].proceed_signal
+    proceed_signal.wait()
 
     # Phase 2: Leader asks followers to proceed.
     # Leader's signal is the first to be unblocked,
