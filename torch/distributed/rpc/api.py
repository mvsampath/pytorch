--- conflicted
+++ resolved
@@ -13,18 +13,19 @@
 from . import (
     RpcBackendOptions,
     WorkerInfo,
-    get_current_rpc_agent,
     _cleanup_python_rpc_handler,
     _destroy_rref_context,
+    _get_current_rpc_agent,
     _invoke_remote_builtin,
     _invoke_remote_python_udf,
     _invoke_remote_torchscript,
     _invoke_rpc_builtin,
     _invoke_rpc_python_udf,
     _invoke_rpc_script,
+    _is_current_rpc_agent_set,
+    _reset_current_rpc_agent,
     _set_rpc_timeout,
-    _start_rpc_agent,
-    _reset_current_rpc_agent,
+    _set_and_start_rpc_agent,
     backend_registry,
 )
 from .internal import (
@@ -67,7 +68,7 @@
 def _require_initialized(func):
     @functools.wraps(func)
     def wrapper(*args, **kwargs):
-        if get_current_rpc_agent() is None:
+        if not _is_current_rpc_agent_set():
             raise RuntimeError(
                 "RPC has not been initialized. Call "
                 "torch.distributed.rpc.init_rpc first."
@@ -126,19 +127,10 @@
     ), "`_ALL_WORKER_NAMES` is not initialized for `def _wait_all_workers`."
     leader_worker_name = sorted(_ALL_WORKER_NAMES)[0]
 
-<<<<<<< HEAD
-    self_worker_name = get_current_rpc_agent().get_worker_info().name
-
-    global _wait_all_workers_sequence_id
-    with _wait_all_workers_dict_lock:
-        sequence_id = _wait_all_workers_sequence_id
-        _wait_all_workers_sequence_id += 1
-=======
-    self_worker_name = _agent.get_worker_info().name
+    self_worker_name = _get_current_rpc_agent().get_worker_info().name
     assert (
         self_worker_name not in _SHUTDOWN_INTENT_WORKER_NAMES
     ), "Can not call `_wait_all_workers()` twice."
->>>>>>> 40f42b78
 
     is_leader_worker = leader_worker_name == self_worker_name
 
@@ -220,18 +212,13 @@
         >>> rpc.shutdown()
     """
     if graceful:
-<<<<<<< HEAD
-        _wait_all_workers(exit_on_worker_done=exit_on_worker_done)
-        get_current_rpc_agent().join()
-=======
         _wait_all_workers()
-        _agent.join()
->>>>>>> 40f42b78
+        _get_current_rpc_agent().join()
     try:
         # This raises a `TORCH_CHECK()` exception on RRef leak detected.
         _destroy_rref_context(_ignore_rref_leak)
     finally:
-        get_current_rpc_agent().shutdown()
+        _get_current_rpc_agent().shutdown()
         # clean up python rpc handler in shutdown(), see comments in
         # PythonRpcHandler::cleanup(), call it in python API because the
         # cleanup() function has python dependency, it assumes python
@@ -257,7 +244,7 @@
 
     _validate_rpc_args(backend, store, name, rank, world_size, rpc_backend_options)
 
-    if get_current_rpc_agent() is not None:
+    if _is_current_rpc_agent_set():
         raise RuntimeError("RPC is already initialized")
 
     # Initialize RPC.
@@ -294,9 +281,9 @@
         current worker if ``worker_name`` is ``None``.
     """
     if worker_name:
-        return get_current_rpc_agent().get_worker_info(worker_name)
+        return _get_current_rpc_agent().get_worker_info(worker_name)
     else:
-        return get_current_rpc_agent().get_worker_info()
+        return _get_current_rpc_agent().get_worker_info()
 
 
 def _to_worker_info(name_or_info):
@@ -411,7 +398,7 @@
     kwargs = kwargs if kwargs else {}
 
     if qualified_name is not None:
-        return _invoke_remote_builtin(get_current_rpc_agent(), info, qualified_name, rf, *args, **kwargs)
+        return _invoke_remote_builtin(_get_current_rpc_agent(), info, qualified_name, rf, *args, **kwargs)
     elif isinstance(func, torch.jit.ScriptFunction):
         return _remote_torchscript(
             info, torch._jit_internal._qualified_name(func), args, kwargs
@@ -420,7 +407,7 @@
         (pickled_python_udf, tensors) = _default_pickler.serialize(
             PythonUDF(func, args, kwargs)
         )
-        return _invoke_remote_python_udf(get_current_rpc_agent(), info, pickled_python_udf, tensors, rf)
+        return _invoke_remote_python_udf(_get_current_rpc_agent(), info, pickled_python_udf, tensors, rf)
 
 
 def _invoke_rpc(to, func, rpc_type, args=None, kwargs=None):
@@ -444,12 +431,12 @@
     kwargs = kwargs if kwargs else {}
 
     if qualified_name is not None:
-        fut = _invoke_rpc_builtin(get_current_rpc_agent(), info, qualified_name, rf, *args, **kwargs)
+        fut = _invoke_rpc_builtin(_get_current_rpc_agent(), info, qualified_name, rf, *args, **kwargs)
     else:
         (pickled_python_udf, tensors) = _default_pickler.serialize(
             PythonUDF(func, args, kwargs)
         )
-        fut = _invoke_rpc_python_udf(get_current_rpc_agent(), info, pickled_python_udf, tensors, rf)
+        fut = _invoke_rpc_python_udf(_get_current_rpc_agent(), info, pickled_python_udf, tensors, rf)
     return fut
 
 
@@ -462,7 +449,7 @@
     Arguments:
         flag (bool): True to set metrics profiling, False to disable.
     """
-    get_current_rpc_agent().enable_gil_profiling(flag)
+    _get_current_rpc_agent().enable_gil_profiling(flag)
 
 
 @_require_initialized
