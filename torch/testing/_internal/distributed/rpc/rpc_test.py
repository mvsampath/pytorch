from __future__ import absolute_import, division, print_function, unicode_literals

import concurrent.futures
import sys
import time
import unittest
from collections import namedtuple
from datetime import timedelta
from unittest import mock

import torch
import torch.distributed as dist
import torch.distributed.rpc as rpc
import torch.testing._internal.dist_utils
<<<<<<< HEAD
=======
from torch.testing._internal.dist_utils import dist_init, wait_until_node_failure, initialize_pg, get_shutdown_error_regex
from torch.distributed.rpc.api import _use_rpc_pickler
from torch.distributed.rpc.internal import PythonUDF, _internal_rpc_pickler, RPCExecMode
from torch.testing._internal.distributed.rpc.rpc_agent_test_fixture import RpcAgentTestFixture
>>>>>>> 2060e0a9
from torch._jit_internal import _qualified_name
from torch.distributed.rpc import RRef, _get_debug_info, _rref_context_get_debug_info
from torch.distributed.rpc.api import _use_rpc_pickler
from torch.distributed.rpc.internal import PythonUDF, RPCExecMode, _internal_rpc_pickler
from torch.testing._internal.common_utils import IS_MACOS, load_tests
from torch.testing._internal.dist_utils import (
    dist_init,
    initialize_pg,
    wait_until_node_failure,
)
from torch.testing._internal.distributed.rpc.rpc_agent_test_fixture import (
    RpcAgentTestFixture,
)


def requires_process_group_agent(message=""):
    def decorator(old_func):
        return unittest.skipUnless(
            torch.testing._internal.dist_utils.TEST_CONFIG.rpc_backend_name
            == "PROCESS_GROUP",
            message,
        )(old_func)

    return decorator


VALUE_FUTURE = concurrent.futures.Future()
DONE_FUTURE = concurrent.futures.Future()


class StubRpcAgent:
    def __init__(self, world_size):
        self.world_size = world_size

    def get_worker_infos(self):
        return {
            rpc.WorkerInfo(name="worker{}".format(rank), id=rank)
            for rank in range(self.world_size)
        }


def _stub_construct_rpc_backend_options_handler(**kwargs):
    return mock.Mock()  # RpcBackendOptions.


def _stub_init_rpc_backend_handler(store, name, rank, world_size, rpc_backend_options):
    return StubRpcAgent(world_size=world_size)


def set_value(value):
    VALUE_FUTURE.set_result(value)


def set_and_check_done(value):
    VALUE_FUTURE.set_result(value)
    return DONE_FUTURE.result()


# it is used to test python user defined function over rpc
# classes and functions are used to test python user defined class and
# methods over rpc
TensorClass = namedtuple("TensorClass", ["tensors"])


class MyPickleClass:
    def __init__(self):
        self.t = None

    def __getstate__(self):
        (pickled_python_udf, tensors) = _internal_rpc_pickler.serialize(
            PythonUDF(my_tensor_function, (torch.ones(2, 2), torch.ones(2, 2)), None)
        )
        return (pickled_python_udf, tensors)

    def __setstate__(self, obj):
        python_udf = _internal_rpc_pickler.deserialize(obj[0], obj[1])
        result = python_udf.func(python_udf.args[0], python_udf.args[1])
        self.t = result

    def set(self, val):
        self.t = val


class MyClass:
    def __init__(self, a):
        self.a = a

    def my_instance_method(self, b):
        return self.a + b

    @classmethod
    def my_class_method(cls, d, e):
        return d + e

    @staticmethod
    def my_static_method(f):
        return f > 10

    def increment_value(self, increment):
        self.a += increment

    def get_value(self):
        return self.a


def _call_method_on_rref(method, rref, *args, **kwargs):
    return method(rref.local_value(), *args, **kwargs)


def get_rref_list(values):
    return [RRef(MyClass(a)) for a in values]


def add_rref_to_value(rref, value):
    return rref.to_here() + value


def run_nested_pickle(pickle_cls_instance, tensor):
    return pickle_cls_instance.t + tensor


def build_complex_tensors():
    a = torch.ones(3, 3)
    b = [a, a]
    c = [b, b]
    d = [a, b]
    e = {a: d}
    return [a, b, c, d, e]


def my_function(a, b, c):
    return a + b + c


def my_tensor_function(a, b):
    return a + b


def my_sleep_func(seconds=1):
    time.sleep(seconds)


def my_complex_tensor_function(list_input, tensor_class_input, dict_input):
    res = list_input[0]
    for t in list_input:
        res += t
    for k, v in dict_input.items():
        res += v
    complex_tensors = tensor_class_input.tensors
    return (res, complex_tensors[0], complex_tensors[1], complex_tensors[2])


def my_rref_function(rref_a, rref_b):
    return rref_a.to_here() + rref_b.to_here()


def no_result():
    print("do nothing")


def nested_rpc(dst):
    return rpc.rpc_sync(dst, torch.add, args=(torch.ones(2, 2), 1))


def multi_layer_nested_async_rpc(dst, world_size, ttl):
    # this method returns immediately without blocking the callee, but will
    # generate additional requests.
    if ttl > 0:
        current_dst = "worker{}".format(dst)
        next_dst = (dst + 1) % world_size
        rpc.rpc_async(
            current_dst,
            multi_layer_nested_async_rpc,
            args=(next_dst, world_size, ttl - 1),
        )
        return 0


def nested_rref(dst):
    return (
        rpc.remote(dst, torch.add, args=(torch.ones(2, 2), 1)),
        rpc.remote(dst, torch.add, args=(torch.ones(2, 2), 2)),
    )


def nested_remote(dst):
    rref = rpc.remote(dst, torch.add, args=(torch.ones(2, 2), 3))
    return rref.to_here()


def rref_forward_chain(dst, world_size, rref, ttl):
    if ttl > 0:
        current_dst = "worker{}".format(dst)
        next_dst = (dst + 1) % world_size
        ret_rref = rpc.remote(
            current_dst, rref_forward_chain, args=(next_dst, world_size, rref, ttl - 1)
        )
        return [ret_rref]
    else:
        return rref.to_here()


def rpc_return_rref(dst):
    return rpc.remote(dst, torch.add, args=(torch.ones(2, 2), 1))


def light_rpc():
    return 0


def heavy_rpc(tensor):
    for i in range(1, 100):
        tensor *= i
        tensor /= i + 1
    return 0


def raise_func():
    raise ValueError("Expected error")


global_rref = None


def set_global_rref(rref):
    global global_rref
    global_rref = rref


def clear_global_rref():
    global global_rref
    global_rref = None


@torch.jit.script
def one_arg(value):
    return value + 1


@torch.jit.script
class MyScriptClass:
    def __init__(self):
        self.a = 10


class MyScriptModule(torch.jit.ScriptModule):
    def __init__(self):
        super().__init__()
        self.a = 10

    @torch.jit.script_method
    def my_method(self):
        self.a = 11


# load_tests from common_utils is used to automatically filter tests for
# sharding on sandcastle. This line silences flake warnings
load_tests = load_tests


@unittest.skipIf(
    sys.version_info < (3, 0),
    "Pytorch distributed rpc package " "does not support python2",
)
class RpcTest(RpcAgentTestFixture):
    @dist_init
    def test_worker_id(self):
        n = self.rank + 1
        peer_rank = n % self.world_size
        self_worker_info = rpc.get_worker_info()
        peer_worker_info = rpc.get_worker_info("worker{}".format(peer_rank))

        self.assertEqual(self_worker_info.name, "worker{}".format(self.rank))
        self.assertEqual(peer_worker_info.name, "worker{}".format(peer_rank))

        with self.assertRaisesRegex(RuntimeError, "Unknown destination worker"):
            unknown_worker_id = rpc.get_worker_info("WorkerUnknown")

    @dist_init
    def test_get_worker_infos(self):
        worker_infos = rpc.api._get_current_rpc_agent().get_worker_infos()

        worker_names = {worker_info.name for worker_info in worker_infos}
        expected_worker_names = {
            "worker{}".format(rank) for rank in range(self.world_size)
        }
        self.assertEqual(worker_names, expected_worker_names)

        worker_ids = {worker_info.id for worker_info in worker_infos}
        expected_worker_ids = {rank for rank in range(self.world_size)}
        self.assertEqual(worker_ids, expected_worker_ids)

    @dist_init
    def test_self_add(self):
        self_worker_info = rpc.get_worker_info()
        self_worker_name = "worker{}".format(self.rank)
        fut = rpc.rpc_async(self_worker_info, torch.add, args=(torch.ones(2, 2), 1))
        ret = rpc.rpc_sync(self_worker_info, torch.add, args=(torch.ones(2, 2), 1))
        self.assertEqual(fut.wait(), torch.ones(2, 2) + 1)
        self.assertEqual(ret, torch.ones(2, 2) + 1)

    @dist_init
    def test_self_py_udf_remote(self):
        self_worker_info = rpc.get_worker_info()
        rref = rpc.remote(self_worker_info, my_function, args=(torch.ones(2, 2), 1, 3))
        self.assertEqual(rref.to_here(), torch.ones(2, 2) + 1 + 3)

    def _test_self_remote_rref_as_rpc_arg(self, dst):
        self_worker_info = rpc.get_worker_info()
        rref = rpc.remote(self_worker_info, my_function, args=(torch.ones(2, 2), 1, 3))
        fut = rpc.rpc_async(dst, add_rref_to_value, args=(rref, torch.ones(2, 2)))
        ret = rpc.rpc_sync(dst, add_rref_to_value, args=(rref, torch.ones(2, 2) + 1))
        self.assertEqual(ret, torch.ones(2, 2) + 1 + 3 + torch.ones(2, 2) + 1)
        self.assertEqual(fut.wait(), torch.ones(2, 2) + 1 + 3 + torch.ones(2, 2))

    @dist_init
    def test_self_remote_rref_as_rpc_arg(self):
        dst = "worker{}".format((self.rank + 1) % self.world_size)
        self._test_self_remote_rref_as_rpc_arg(dst)

    @dist_init
    def test_self_remote_rref_as_self_rpc_arg(self):
        self._test_self_remote_rref_as_rpc_arg(rpc.get_worker_info())

    def _test_self_remote_rref_as_remote_arg(self, dst):
        self_worker_info = rpc.get_worker_info()
        rref = rpc.remote(self_worker_info, my_function, args=(torch.ones(2, 2), 1, 3))
        ret_rref = rpc.remote(dst, add_rref_to_value, args=(rref, torch.ones(2, 2)))
        self.assertEqual(
            ret_rref.to_here(), torch.ones(2, 2) + 1 + 3 + torch.ones(2, 2)
        )

    @dist_init
    def test_self_remote_rref_as_remote_arg(self):
        dst = "worker{}".format((self.rank + 1) % self.world_size)
        self._test_self_remote_rref_as_remote_arg(dst)

    @dist_init
    def test_self_remote_rref_as_self_remote_arg(self):
        self._test_self_remote_rref_as_remote_arg(rpc.get_worker_info())

    @mock.patch.object(torch.distributed.autograd, "_init")
    @mock.patch.object(torch.distributed.rpc.api, "_set_and_start_rpc_agent")
    @dist_init(setup_rpc=False)
    def test_register_rpc_backend_and_set_and_start_rpc_backend(
        self, mock_rpc_agent, mock_dist_autograd_init
    ):
        backend_name = "stub_backend"

        backend = rpc.backend_registry.register_backend(
            backend_name,
            _stub_construct_rpc_backend_options_handler,
            _stub_init_rpc_backend_handler,
        )

        with self.assertRaisesRegex(
            RuntimeError, "^RPC backend .+: already registered$"
        ):
            backend = rpc.backend_registry.register_backend(
                backend_name,
                _stub_construct_rpc_backend_options_handler,
                _stub_init_rpc_backend_handler,
            )

        rpc.init_rpc(
            name="worker1",
            backend=backend,
            rank=self.rank,
            world_size=self.world_size,
            rpc_backend_options=self.rpc_backend_options,
        )

    @requires_process_group_agent("PROCESS_GROUP rpc backend specific test, skip")
    @dist_init(setup_rpc=False)
    def test_duplicate_name(self):
        with self.assertRaisesRegex(RuntimeError, "is not unique"):
            store, _, _ = next(
                torch.distributed.rendezvous(
                    self.init_method, rank=self.rank, world_size=self.world_size
                )
            )
            rpc.api._init_rpc_backend(
                backend=self.rpc_backend,
                store=store,
                name="duplicate_name",
                rank=self.rank,
                world_size=self.world_size,
                rpc_backend_options=self.rpc_backend_options,
            )

    @dist_init(setup_rpc=False)
    def test_reinit(self):
        rpc.init_rpc(
            name="worker{}".format(self.rank),
            backend=self.rpc_backend,
            rank=self.rank,
            world_size=self.world_size,
            rpc_backend_options=self.rpc_backend_options,
        )

        initialize_pg(self.init_method, self.rank, self.world_size)
        # Wait for all init to complete.
        dist.barrier()

        with self.assertRaisesRegex(RuntimeError, "is already initialized"):
            rpc.init_rpc(
                name="worker{}".format(self.rank),
                backend=self.rpc_backend,
                rank=self.rank,
                world_size=self.world_size,
                rpc_backend_options=self.rpc_backend_options,
            )
        rpc.shutdown()

    @dist_init(setup_rpc=False)
    def test_invalid_names(self):
        from torch.distributed.rpc import WorkerInfo

        worker_id = 0
        with self.assertRaisesRegex(RuntimeError, "Worker name must match"):
            info = WorkerInfo("abc*", worker_id)

        with self.assertRaisesRegex(RuntimeError, "Worker name must match"):
            info = WorkerInfo(" ", worker_id)

        with self.assertRaisesRegex(RuntimeError, "must be non-empty"):
            info = WorkerInfo("", worker_id)

        # If the number in the message does not match, it is likely that the
        # value of MAX_NAME_LEN in RPC WorkerInfo has changed.
        with self.assertRaisesRegex(RuntimeError, "shorter than 128"):
            info = WorkerInfo("".join(["a" for i in range(500)]), worker_id)

    @dist_init
    def test_add(self):
        n = self.rank + 1
        dst_rank = n % self.world_size
        ret = rpc.rpc_sync(
            "worker{}".format(dst_rank),
            torch.add,
            args=(torch.ones(n, n), torch.ones(n, n)),
        )
        self.assertEqual(ret, torch.ones(n, n) * 2)

    @dist_init
    def test_add_with_id(self):
        n = self.rank + 1
        dst_rank = n % self.world_size
        workder_info = rpc.get_worker_info("worker{}".format(dst_rank))

        ret = rpc.rpc_sync(
            workder_info, torch.add, args=(torch.ones(n, n), torch.ones(n, n))
        )
        self.assertEqual(ret, torch.ones(n, n) * 2)

    @dist_init
    def test_scalar_add(self):
        n = self.rank + 1
        dst_rank = n % self.world_size
        ret = rpc.rpc_sync(
            "worker{}".format(dst_rank), torch.add, args=(torch.ones(n, n), n)
        )
        self.assertEqual(ret, (torch.ones(n, n) + n))

    @dist_init
    def test_async_add(self):
        n = self.rank + 1
        dst_rank = n % self.world_size
        fut = rpc.rpc_async(
            "worker{}".format(dst_rank),
            torch.add,
            args=(torch.ones(n, n), torch.ones(n, n)),
        )
        self.assertEqual(fut.wait(), torch.ones(n, n) * 2)

    @dist_init
    def test_nonzero(self):
        n = self.rank + 1
        dst_rank = n % self.world_size
        x = torch.ones(self.world_size, self.world_size)
        x[self.rank][self.rank] = 0
        ret = rpc.rpc_sync("worker{}".format(dst_rank), torch.nonzero, args=(x,))
        self.assertEqual(ret, x.nonzero())

    @dist_init
    def test_multi_rpc(self):
        dst_rank = (self.rank + 1) % self.world_size
        for i in range(20):
            n = i + self.rank + 1
            ret = rpc.rpc_sync(
                "worker{}".format(dst_rank),
                torch.add,
                args=(torch.ones(n, n), torch.ones(n, n)),
            )
            self.assertEqual(ret, torch.ones(n, n) * 2)

    def _run_uneven_workload(self, num_repeat=30):
        # worker0 drives and waits for worker1 and worker2
        # throughout the test.
        if self.rank == 0:
            self.assertTrue(self.world_size >= 3)

            # Phase 1: Only worker1 has workload.
            dst = "worker1"
            futs = []
            for _ in range(num_repeat):
                fut = rpc.rpc_async(dst, heavy_rpc, args=(torch.ones(100, 100),))
                futs.append(fut)

            for fut in futs:
                fut.wait()
                self.assertEqual(fut.wait(), 0)

            # Phase 2: Only worker2 has workload.
            # If join is not correctly implemented,
            # worker2 should be closed by now.
            dst = "worker2"
            futs = []
            for _ in range(num_repeat):
                fut = rpc.rpc_async(dst, heavy_rpc, args=(torch.ones(100, 100),))
                futs.append(fut)

            for fut in futs:
                fut.wait()
                self.assertEqual(fut.wait(), 0)

    def test_wait_all_workers(self):
        rpc.init_rpc(
            name="worker%d" % self.rank,
            backend=self.rpc_backend,
            rank=self.rank,
            world_size=self.world_size,
            rpc_backend_options=self.rpc_backend_options,
        )

        self._run_uneven_workload()

        # worker0 calls this at the end after waiting for RPC responses.
        # worker1/2 calls this immediately and has some works after it.
        # worker3 calls this immediately and has no more work.
        rpc.api._wait_all_workers()
        rpc.shutdown(graceful=False)

    def test_wait_all_workers_twice(self):
        rpc.init_rpc(
            name="worker%d" % self.rank,
            backend=self.rpc_backend,
            rank=self.rank,
            world_size=self.world_size,
            rpc_backend_options=self.rpc_backend_options,
        )

        self._run_uneven_workload()

        # worker0 calls this at the end after waiting for RPC responses.
        # worker1/2 calls this immediately and has some works after it.
        # worker3 calls this immediately and has no more work.
        rpc.api._wait_all_workers()
        rpc.api._wait_all_workers()
        rpc.shutdown(graceful=False)

    @dist_init
    def test_graceful_shutdown_with_uneven_workload(self):
        """Test graceful termination."""
        self._run_uneven_workload(num_repeat=100)

    @dist_init(setup_rpc=False)
    def test_shutdown_followed_by_rpc(self):
        # Initialize RPC.
        rpc.init_rpc(
            name="worker%d" % self.rank,
            backend=self.rpc_backend,
            rank=self.rank,
            world_size=self.world_size,
            rpc_backend_options=self.rpc_backend_options,
        )

        n = self.rank + 1
        dst_rank = n % self.world_size
        ret = rpc.rpc_sync(
            "worker{}".format(dst_rank),
            torch.add,
            args=(torch.ones(n, n), torch.ones(n, n)),
        )
        self.assertEqual(ret, torch.ones(n, n) * 2)
        rpc.shutdown()

        with self.assertRaisesRegex(RuntimeError, "^RPC has not been initialized"):
            rpc.rpc_sync(
                "worker{}".format(dst_rank),
                torch.add,
                args=(torch.ones(n, n), torch.ones(n, n)),
            )

    @dist_init
    def test_expected_src(self):
        dst_rank = (self.rank + 1) % self.world_size
        expected_src_rank = (self.rank - 1) % self.world_size
        ret = rpc.rpc_sync("worker{}".format(dst_rank), set_value, args=(self.rank,))
        value = VALUE_FUTURE.result()
        self.assertEqual(value, expected_src_rank)

    @dist_init
    def test_py_built_in(self):
        n = self.rank + 1
        dst_rank = n % self.world_size
        ret = rpc.rpc_sync("worker{}".format(dst_rank), min, args=(n, n + 1, n + 2))
        self.assertEqual(ret, min(n, n + 1, n + 2))

    @dist_init
    def test_py_user_defined(self):
        n = self.rank + 1
        dst_rank = n % self.world_size
        ret = rpc.rpc_sync(
            "worker{}".format(dst_rank),
            my_function,
            kwargs={"a": n, "b": n + 1, "c": n + 2},
        )
        self.assertEqual(ret, my_function(n, n + 1, n + 2))

    def _profiler_test_with_rpc(self, rpc_exec_mode, func, args):
        dst = (self.rank + 1) % self.world_size
        # only run profiler on rank 1.
        if self.rank == 1:
            with torch.autograd.profiler.profile() as prof:
                if rpc_exec_mode == RPCExecMode.SYNC:
                    rpc.rpc_sync("worker{}".format(dst), func, args=args)
                elif rpc_exec_mode == RPCExecMode.ASYNC:
                    fut = rpc.rpc_async("worker{}".format(dst), func, args=args)
                    fut.wait()
                else:
                    self.assertTrue(rpc_exec_mode == RPCExecMode.REMOTE)
                    rref = rpc.remote("worker{}".format(dst), func, args=args)
                    rref.to_here()
                    # We need to wait for the instance to be created on
                    # the owner, and get back a positive confirmation.
                    # Calling to_here does not ensure that we have finished
                    # processing the Owner's confirmation of this RRef. To do
                    # this, we wait until the current RRef context doesn't have
                    # any pending users, which indicates that the confirmation
                    # was processed on this worker.
                    num_pending_users = int(
                        _rref_context_get_debug_info()["num_pending_users"]
                    )
                    while num_pending_users != 0:
                        time.sleep(0.1)
                        num_pending_users = int(
                            _rref_context_get_debug_info()["num_pending_users"]
                        )

            events = prof.function_events
            rpc_event = [
                event for event in events if rpc_exec_mode.value in event.name
            ][0]
            # the sender, dest worker, function run, and type of RPC should all
            # be recorded.
            self_worker_name = "worker{}".format(self.rank)
            dst_worker_name = "worker{}".format(dst)
            self.assertTrue(self_worker_name in rpc_event.name)
            self.assertTrue(dst_worker_name in rpc_event.name)
            self.assertTrue(func.__name__ in rpc_event.name)
            self.assertTrue(rpc_exec_mode.value in rpc_event.name)
            self.assertEqual(rpc_event.count, 1)

    @dist_init
    def test_profiler_with_sync_rpc_udf(self):
        self._profiler_test_with_rpc(RPCExecMode.SYNC, my_sleep_func, args=(1,))

    @dist_init
    def test_profiler_with_sync_rpc_builtin(self):
        self._profiler_test_with_rpc(
            RPCExecMode.SYNC, torch.add, args=(torch.ones(1), torch.ones(1))
        )

    @dist_init
    def test_profiler_with_async_rpc_udf(self):
        self._profiler_test_with_rpc(RPCExecMode.ASYNC, my_sleep_func, args=(1,))

    @dist_init
    def test_profiler_with_async_rpc_builtin(self):
        self._profiler_test_with_rpc(
            RPCExecMode.ASYNC, torch.add, args=(torch.ones(1), torch.ones(1))
        )

    @dist_init
    def test_profiler_with_remote_udf(self):
        self._profiler_test_with_rpc(RPCExecMode.REMOTE, my_sleep_func, args=(1,))

    @dist_init
    def test_profiler_with_remote_builtin(self):
        self._profiler_test_with_rpc(
            RPCExecMode.REMOTE, torch.add, args=(torch.ones(1), torch.ones(1))
        )

    @dist_init
    def test_py_class_constructor(self):
        n = self.rank + 1
        dst_rank = n % self.world_size
        ret = rpc.rpc_sync("worker{}".format(dst_rank), MyClass, args=(n,))
        self.assertEqual(ret.a, n)

    @dist_init
    def test_py_class_instance_method(self):
        n = self.rank + 1
        dst_rank = n % self.world_size
        ret = rpc.rpc_sync(
            "worker{}".format(dst_rank), MyClass(2).my_instance_method, args=(n,)
        )
        self.assertEqual(ret, MyClass(2).my_instance_method(n))

    @dist_init
    def test_py_class_method(self):
        n = self.rank + 1
        dst_rank = n % self.world_size
        ret = rpc.rpc_sync(
            "worker{}".format(dst_rank), MyClass.my_class_method, args=(n, n + 1)
        )
        self.assertEqual(ret, MyClass.my_class_method(n, n + 1))

    @dist_init
    def test_py_class_static_method(self):
        n = self.rank + 1
        dst_rank = n % self.world_size
        ret = rpc.rpc_sync(
            "worker{}".format(dst_rank), MyClass.my_static_method, args=(n + 10,)
        )
        self.assertEqual(ret, MyClass.my_static_method(n + 10))

    @dist_init
    def test_py_multi_async_call(self):
        n = self.rank + 1
        dst_rank = n % self.world_size
        dst_worker_info = rpc.get_worker_info("worker{}".format(dst_rank))
        fut1 = rpc.rpc_async(dst_worker_info, MyClass.my_static_method, args=(n + 10,))
        fut2 = rpc.rpc_async(dst_worker_info, min, args=(n, n + 1, n + 2))
        self.assertEqual(fut1.wait(), MyClass.my_static_method(n + 10))
        self.assertEqual(fut2.wait(), min(n, n + 1, n + 2))

    @dist_init
    def test_py_no_return_result(self):
        n = self.rank + 1
        dst_rank = n % self.world_size
        ret = rpc.rpc_sync("worker{}".format(dst_rank), no_result)
        self.assertEqual(ret, no_result())

    @dist_init
    def test_py_tensors(self):
        n = self.rank + 1
        dst_rank = n % self.world_size
        ret = rpc.rpc_sync(
            "worker{}".format(dst_rank),
            my_tensor_function,
            args=(torch.ones(n, n), torch.ones(n, n)),
        )
        self.assertEqual(ret, my_tensor_function(torch.ones(n, n), torch.ones(n, n)))

    @dist_init
    def test_py_tensors_multi_async_call(self):
        futs = []
        n = self.rank + 1
        dst_rank = n % self.world_size
        for i in range(100):
            fut = rpc.rpc_async(
                "worker{}".format(dst_rank),
                my_tensor_function,
                args=(torch.ones(i, i), torch.ones(i, i)),
            )
            futs.append(fut)

        j = 0
        for fut in futs:
            self.assertEqual(
                fut.wait(), my_tensor_function(torch.ones(j, j), torch.ones(j, j))
            )
            j += 1

    @dist_init
    def test_py_tensors_in_container(self):
        n = self.rank + 1
        dst_rank = n % self.world_size
        a = [torch.ones(n, n), torch.ones(n, n)]
        b = TensorClass(build_complex_tensors())
        c = {"foo": torch.ones(n, n), "bar": torch.ones(n, n)}
        ret = rpc.rpc_sync(
            "worker{}".format(dst_rank), my_complex_tensor_function, args=(a, b, c)
        )
        self.assertEqual(ret, my_complex_tensor_function(a, b, c))

    @dist_init
    def test_py_nested_pickle(self):
        n = self.rank + 1
        dst_rank = n % self.world_size

        ret = rpc.rpc_sync(
            "worker{}".format(dst_rank),
            run_nested_pickle,
            args=(MyPickleClass(), torch.ones(2, 2)),
        )

        m = MyPickleClass()
        m.set(my_tensor_function(torch.ones(2, 2), torch.ones(2, 2)))
        self.assertEqual(ret, run_nested_pickle(m, torch.ones(2, 2)))

    @dist_init
    def test_py_function_exception(self):
        n = self.rank + 1
        dst_rank = n % self.world_size
        with self.assertRaisesRegex(Exception, "TypeError"):
            ret = rpc.rpc_sync("worker{}".format(dst_rank), no_result, args=(10,))

    @dist_init
    def test_py_raise_in_user_func(self):
        n = self.rank + 1
        dst_rank = n % self.world_size
        fut = rpc.rpc_async("worker{}".format(dst_rank), raise_func)
        with self.assertRaisesRegex(Exception, "ValueError"):
            fut.wait()

    @dist_init
    def test_script_function(self):
        dst_worker_name = "worker{}".format((self.rank + 1) % self.world_size)

        ret = rpc.rpc_sync(dst_worker_name, one_arg, args=(torch.ones(2, 2),))

        rref = rpc.remote(dst_worker_name, one_arg, args=(torch.ones(2, 2),))

    @dist_init
    def test_script_function_exception(self):
        dst_rank = (self.rank + 1) % self.world_size

        with self.assertRaisesRegex(Exception, "one_arg"):
            ret = rpc.rpc_sync("worker{}".format(dst_rank), one_arg, args=(10, 20))

        with self.assertRaisesRegex(
            Exception, r"one_arg\(\) expected at most 1 argument\(s\)"
        ):
            rref = rpc.remote("worker{}".format(dst_rank), one_arg, args=(10, 20))

    @dist_init
    def test_script_functions_not_supported(self):
        # Right now _rpc_sync_torchscript does not accept annotated torchscript
        # class name or script module class name or their class method names.
        # But rpc_sync still accepts script class name and run it in
        # the same code path as python call.
        # Currently neither rpc_sync or _rpc_sync_torchscript is allowed to
        # accept script module and script module method.
        n = self.rank + 1
        dst_rank = n % self.world_size
        with self.assertRaisesRegex(
            RuntimeError, "attempted to get undefined function"
        ):
            ret = rpc._rpc_sync_torchscript(
                "worker{}".format(dst_rank), _qualified_name(MyScriptClass), args=()
            )
        ret = rpc.rpc_sync("worker{}".format(dst_rank), MyScriptClass, args=())

        with self.assertRaisesRegex(
            RuntimeError, "attempted to get undefined function"
        ):
            ret = rpc._rpc_sync_torchscript(
                "worker{}".format(dst_rank), _qualified_name(MyScriptModule), args=()
            )

        with self.assertRaisesRegex(
            RuntimeError, "attempted to get undefined function"
        ):
            ret = rpc._rpc_sync_torchscript(
                "worker{}".format(dst_rank),
                _qualified_name(MyScriptModule().my_method),
                args=(),
            )
        # Python 3.5 and Python 3.6 throw different error message, the only
        # common word can be greped is "pickle".
        with self.assertRaisesRegex(Exception, "pickle"):
            ret = rpc.rpc_sync(
                "worker{}".format(dst_rank), MyScriptModule().my_method, args=()
            )

    @dist_init
    def test_nested_rpc(self):
        n = self.rank + 1
        dst_rank = n % self.world_size
        ret = rpc.rpc_sync(
            "worker{}".format(dst_rank),
            nested_rpc,
            args=("worker{}".format(self.rank),),
        )
        self.assertEqual(ret, torch.ones(2, 2) + 1)

    def _stress_test_rpc(self, f, repeat=1000, args=()):
        n = self.rank + 1
        dst_rank = n % self.world_size
        futs = []
        tik = time.time()
        for _ in range(repeat):
            fut = rpc.rpc_async("worker{}".format(dst_rank), f, args=args)
            futs.append(fut)

        for fut in futs:
            self.assertEqual(fut.wait(), 0)
        tok = time.time()
        print(
            "Rank {} finished testing {} {} times in {} seconds.".format(
                self.rank, f.__name__, repeat, tok - tik
            )
        )

    @dist_init
    def test_stress_light_rpc(self):
        self._stress_test_rpc(light_rpc)

    @dist_init
    def test_stress_heavy_rpc(self):
        self._stress_test_rpc(heavy_rpc, repeat=20, args=(torch.ones(100, 100),))

    @dist_init
    def test_builtin_remote_ret(self):
        n = self.rank + 1
        dst_rank = n % self.world_size
        rref = rpc.remote(
            "worker{}".format(dst_rank),
            torch.add,
            args=(torch.ones(n, n), torch.ones(n, n)),
        )
        self.assertEqual(rref.to_here(), torch.ones(n, n) * 2)

    def _test_multi_remote_call(self, fn, args_fn=lambda x: (), kwargs_fn=lambda x: {}):
        m = 10
        n = self.rank + 1
        dst_rank = n % self.world_size
        rrefs = []
        expected = []
        for i in range(m):
            n = n + i
            rrefs.append(
                rpc.remote(
                    "worker{}".format(dst_rank),
                    fn,
                    args=args_fn(n),
                    kwargs=kwargs_fn(n),
                )
            )
            expected.append(fn(*args_fn(n), **kwargs_fn(n)))

        for i in range(m):
            self.assertEqual(rrefs[i].to_here(), expected[i])

    @dist_init
    def test_multi_builtin_remote_ret(self):
        def args_fn(n):
            return (torch.ones(n, n), torch.ones(n, n))

        self._test_multi_remote_call(torch.add, args_fn=args_fn)

    @dist_init
    def test_py_udf_remote(self):
        n = self.rank + 1
        dst_rank = n % self.world_size
        rref = rpc.remote(
            "worker{}".format(dst_rank),
            my_function,
            kwargs={"a": n, "b": n + 1, "c": n + 2},
        )
        self.assertEqual(rref.to_here(), my_function(n, n + 1, n + 2))

    @dist_init
    def test_multi_py_udf_remote(self):
        def kwargs_fn(n):
            return {"a": torch.ones(n, n), "b": torch.ones(n, n), "c": torch.ones(n, n)}

        self._test_multi_remote_call(my_function, kwargs_fn=kwargs_fn)

    @dist_init
    def test_py_rref_args(self):
        n = self.rank + 1
        dst_rank = n % self.world_size
        rref_a = rpc.remote(
            "worker{}".format(dst_rank), torch.add, args=(torch.ones(n, n), 2)
        )
        rref_b = rpc.remote(
            "worker{}".format(dst_rank), torch.add, args=(torch.ones(n, n), 1)
        )
        rref_c = rpc.remote(
            "worker{}".format(dst_rank), my_rref_function, args=(rref_a, rref_b)
        )
        self.assertEqual(rref_c.to_here(), torch.ones(n, n) + 4)

    @dist_init
    def test_py_rref_args_user_share(self):
        n = self.rank + 1
        owner_rank = n % self.world_size
        user_rank = (n + 1) % self.world_size
        rref_a = rpc.remote(
            "worker{}".format(owner_rank), my_function, args=(torch.ones(n, n), 2, 0)
        )
        rref_b = rpc.remote(
            "worker{}".format(owner_rank), my_function, args=(torch.ones(n, n), 1, 0)
        )
        rref_c = rpc.remote(
            "worker{}".format(user_rank), my_rref_function, args=(rref_a, rref_b)
        )
        self.assertEqual(rref_c.to_here(), torch.ones(n, n) + 4)

    @dist_init
    def test_py_rpc_rref_args(self):
        n = self.rank + 1
        dst_rank = n % self.world_size
        rref_a = rpc.remote(
            "worker{}".format(dst_rank), my_function, args=(torch.ones(n, n), 2, 0)
        )
        rref_b = rpc.remote(
            "worker{}".format(dst_rank), my_function, args=(torch.ones(n, n), 1, 0)
        )

        c = rpc.rpc_sync(
            "worker{}".format(dst_rank), my_rref_function, args=(rref_a, rref_b)
        )

        self.assertEqual(c, torch.ones(n, n) + 4)

    @dist_init
    def test_nested_remote(self):
        n = self.rank + 1
        dst_rank1 = n % self.world_size
        dst_rank2 = (n + 1) % self.world_size

        rref = rpc.remote(
            "worker{}".format(dst_rank1),
            nested_remote,
            args=("worker{}".format(dst_rank2),),
        )
        self.assertEqual(rref.to_here(), torch.ones(2, 2) + 3)

    @dist_init
    def test_nested_rref(self):
        n = self.rank + 1
        dst_rank1 = n % self.world_size
        dst_rank2 = (n + 1) % self.world_size
        rref_of_rrefs = rpc.remote(
            "worker{}".format(dst_rank1),
            nested_rref,
            args=("worker{}".format(dst_rank2),),
        )
        rrefs = rref_of_rrefs.to_here()
        self.assertEqual(len(rrefs), 2)
        self.assertEqual(rrefs[0].to_here(), torch.ones(2, 2) + 1)
        self.assertEqual(rrefs[1].to_here(), torch.ones(2, 2) + 2)

    @dist_init
    def test_nested_rref_stress(self):
        n = self.rank + 1
        dst_rank1 = n % self.world_size
        dst_rank2 = (n + 1) % self.world_size
        all_rrefs = []
        for _ in range(20):
            all_rrefs.append(
                rpc.remote(
                    "worker{}".format(dst_rank1),
                    nested_rref,
                    args=("worker{}".format(dst_rank2),),
                )
            )

        for i in range(20):
            rref_of_rrefs = all_rrefs[i]
            rrefs = rref_of_rrefs.to_here()
            self.assertEqual(len(rrefs), 2)
            self.assertEqual(rrefs[0].to_here(), torch.ones(2, 2) + 1)
            self.assertEqual(rrefs[1].to_here(), torch.ones(2, 2) + 2)

    @dist_init
    def test_multi_layer_nested_async_rpc(self):
        # This test will exit right away, but there will be a chain of async
        # RPCs. The termination algorithm should detect those messages properly.
        # Otherwise, some peer could exit early, leaving others to timeout
        # errors or connection closed errors.
        ttl = 20
        n = self.rank + 1
        dst_rank = n % self.world_size

        multi_layer_nested_async_rpc(dst_rank, self.world_size, ttl)

    @dist_init
    def test_remote_with_exception(self):
        n = self.rank + 1
        dst_rank = n % self.world_size
        # check ref to other workers
        rref = rpc.remote("worker{}".format(dst_rank), raise_func)
        with self.assertRaisesRegex(Exception, "ValueError"):
            rref.to_here()
        # check ref to itself
        rref = rpc.remote("worker{}".format(self.rank), no_result, args=(10,))
        with self.assertRaisesRegex(Exception, "TypeError"):
            rref.to_here()

    @dist_init
    def test_rpc_return_rref(self):
        n = self.rank + 1
        dst_rank1 = n % self.world_size
        dst_rank2 = (n + 1) % self.world_size
        rref = rpc.rpc_sync(
            "worker{}".format(dst_rank1),
            rpc_return_rref,
            args=("worker{}".format(dst_rank2),),
        )
        self.assertEqual(rref.to_here(), torch.ones(2, 2) + 1)

    @dist_init
    def test_rref_forward_chain(self):
        ttl = 8
        n = self.rank + 1
        dst_rank = n % self.world_size

        rref = rpc.remote(
            "worker{}".format(dst_rank), torch.add, args=(torch.ones(n, n), 1)
        )

        ret_rref = rref_forward_chain(dst_rank, self.world_size, rref, ttl)

        for i in range(ttl):
            self.assertEqual(len(ret_rref), 1)
            ret_rref = ret_rref[0].to_here()

        ret = ret_rref
        self.assertEqual(ret, torch.add(torch.ones(n, n), 1))

    @dist_init
    def test_local_rref_no_fork(self):
        local_rref = RRef(35)
        self.assertEqual(local_rref.local_value(), 35)

    @dist_init
    def test_local_value_not_on_owner(self):
        # ensure that an error message is thrown if a user tries to call
        # local_value() on a non-owning node.
        next_rank = (self.rank + 1) % self.world_size
        rref = rpc.remote(
            "worker{}".format(next_rank), torch.add, args=(torch.ones(1), torch.ones(1))
        )
        with self.assertRaisesRegex(
            RuntimeError, "Call it on worker{}".format(next_rank)
        ):
            rref.local_value()

    @dist_init
    def test_return_local_rrefs(self):
        n = self.rank + 1
        dst_rank = n % self.world_size

        rref_list = rpc.rpc_sync(
            "worker{}".format(dst_rank), get_rref_list, args=([1, 2, 3],)
        )

        for rref in rref_list:
            rpc.rpc_sync(
                rref.owner(),
                _call_method_on_rref,
                args=(MyClass.increment_value, rref, 10),
            )

        rets = [
            rpc.rpc_sync(
                rref.owner(), _call_method_on_rref, args=(MyClass.get_value, rref)
            )
            for rref in rref_list
        ]

        self.assertEqual(rets, [11, 12, 13])

    @dist_init
    def test_owner_equality(self):
        a = RRef(40)
        b = RRef(50)

        other_rank = (self.rank + 1) % self.world_size
        other_a = rpc.remote(
            "worker{}".format(other_rank), torch.add, args=(torch.ones(1), 1)
        )
        other_b = rpc.remote(
            "worker{}".format(other_rank), torch.add, args=(torch.ones(1), 1)
        )
        other_a.to_here()  # to ensure clean termination
        other_b.to_here()

        self.assertNotEqual(a.owner(), 23)
        self.assertEqual(other_a.owner(), other_b.owner())
        self.assertNotEqual(a.owner(), other_a.owner())
        self.assertEqual(other_a.owner(), other_a.owner())
        self.assertEqual(other_a.owner(), other_b.owner())
        self.assertEqual(a.owner(), a.owner())
        self.assertEqual(a.owner(), b.owner())
        self.assertEqual(a.owner(), rpc.get_worker_info())
        x = dict()
        x[a.owner()] = a
        x[other_a.owner()] = other_a
        self.assertEqual(x[a.owner()], a)
        self.assertEqual(x[b.owner()], a)
        self.assertEqual(x[other_a.owner()], other_a)
        self.assertEqual(x[other_b.owner()], other_a)
        self.assertEqual(len(x), 2)

    @dist_init
    def test_pass_local_rrefs(self):
        n = self.rank + 1
        dst_rank = n % self.world_size
        dst_worker = "worker{}".format(dst_rank)

        rref = RRef(40)
        self.assertEqual(
            rpc.rpc_sync(dst_worker, add_rref_to_value, args=(rref, 50)), 90
        )
        self.assertEqual(
            rpc.rpc_async(dst_worker, add_rref_to_value, args=(rref, 50)).wait(), 90
        )
        self.assertEqual(
            rpc.remote(dst_worker, add_rref_to_value, args=(rref, 50)).to_here(), 90
        )

    @dist_init
    def test_remote_same_worker(self):
        n = self.rank + 1
        dst_rank = n % self.world_size
        rref_a = rpc.remote(
            "worker{}".format(dst_rank), torch.add, args=(torch.ones(n, n), 2)
        )
        rref_b = rpc.remote(
            "worker{}".format(dst_rank), torch.add, args=(torch.ones(n, n), 1)
        )
        rref_c = rpc.remote(
            "worker{}".format(dst_rank), my_rref_function, args=(rref_a, rref_b)
        )
        self.assertEqual(rref_c.to_here(), torch.ones(n, n) + 4)

    @dist_init(setup_rpc=True)
    def test_call_method_on_rref(self):
        """
        Tests that it is possible to call an instance method on a remote objet
        by using rref.owner() as destination of the call.
        """
        vals = [10, 2, 5, 7]
        dst_rank = (self.rank + 1) % self.world_size
        dst_worker = "worker{}".format(dst_rank)

        # creates a remote object
        rref = rpc.remote(dst_worker, MyClass, args=(vals[0],))

        # modifies state of the remote object
        rpc.rpc_sync(
            rref.owner(),
            _call_method_on_rref,
            args=(MyClass.increment_value, rref, vals[1]),
        )
        rpc.rpc_async(
            rref.owner(),
            _call_method_on_rref,
            args=(MyClass.increment_value, rref, vals[2]),
        ).wait()
        rpc.remote(
            rref.owner(),
            _call_method_on_rref,
            args=(MyClass.increment_value, rref, vals[3]),
        ).to_here()

        # queries state of the remote object
        result = rpc.rpc_sync(
            dst_worker, _call_method_on_rref, args=(MyClass.get_value, rref)
        )

        self.assertEqual(result, sum(vals))

    def _test_rref_leak(self, ignore_leak):
        rpc.init_rpc(
            name="worker{}".format(self.rank),
            backend=self.rpc_backend,
            rank=self.rank,
            world_size=self.world_size,
            rpc_backend_options=self.rpc_backend_options,
        )

        initialize_pg(self.init_method, self.rank, self.world_size)
        # Wait for all init to complete.
        dist.barrier()

        rref = rpc.remote(
            "worker{}".format((self.rank + 1) % self.world_size),
            torch.add,
            args=(torch.ones(2, 2), 1),
        )

        import torch.distributed.rpc.api as api

        if ignore_leak:
            api._ignore_rref_leak = True
            rpc.shutdown(graceful=True)
        else:
            api._ignore_rref_leak = False
            with self.assertRaisesRegex(RuntimeError, "Leaking RRef"):
                rpc.shutdown(graceful=True)

    @dist_init(setup_rpc=False)
    def test_rref_leak(self):
        self._test_rref_leak(ignore_leak=False)

    @dist_init(setup_rpc=False)
    def test_ignore_rref_leak(self):
        self._test_rref_leak(ignore_leak=True)

    @dist_init
    def test_rref_str(self):
        rref1 = RRef(self.rank)
        id_class = "GloballyUniqueId"
        self.assertEqual(
            "OwnerRRef({}({}, 0))".format(id_class, self.rank), rref1.__str__()
        )

        dst_rank = (self.rank + 1) % self.world_size
        rref2 = rpc.remote(
            "worker{}".format(dst_rank), torch.add, args=(torch.ones(2, 2), 1)
        )
        self.assertEqual(
            rref2.__str__(),
            "UserRRef(RRefId = {0}({1}, 1), ForkId = {0}({1}, 2))".format(
                id_class, self.rank
            ),
        )

    @dist_init
    def test_rref_context_debug_info(self):
        # This test checks local states that are modified by remote workers.
        # This means that we would need barrier before and after every check.
        # The barrier before the check makes sure that all previous states are
        # cleared globally, the barrier after ensures that no following states
        # change gets into the current check.
        initialize_pg(self.init_method, self.rank, self.world_size)

        # Check 1: local RRef does not update owners_ map or add a pending user.
        #################################################

        rref1 = RRef(self.rank)

        # don't need a barrier here as local RRef is handled by this thread
        info = _rref_context_get_debug_info()
        self.assertIn("num_owner_rrefs", info)
        self.assertIn("num_pending_users", info)
        # RRef on local value is not added to context until shared across RPC
        self.assertEqual(0, int(info["num_owner_rrefs"]))
        self.assertEqual(0, int(info["num_pending_users"]))
        # barrier after the check 1
        dist.barrier()

        # Check 2: Sharing RRef as an arg should update owners_ map
        ###########################################################

        dst_rank = (self.rank + 1) % self.world_size
        rpc.rpc_sync("worker{}".format(dst_rank), set_global_rref, args=(rref1,))

        # barrier before check 2
        dist.barrier()

        info = _rref_context_get_debug_info()
        self.assertIn("num_owner_rrefs", info)
        self.assertEqual(1, int(info["num_owner_rrefs"]))
        # no pending users since the fork is finished
        self.assertEqual(0, int(info["num_pending_users"]))
        # barrier after check 2
        dist.barrier()

        # clear states for check 2
        rpc.rpc_sync("worker{}".format(dst_rank), clear_global_rref)

        # Check 3: rpc.remote call should update owners_ map
        ####################################################
        rref2 = rpc.remote(
            "worker{}".format(dst_rank), torch.add, args=(torch.ones(2, 2), 1)
        )
        rref3 = rpc.remote(
            "worker{}".format(dst_rank), torch.add, args=(torch.ones(2, 2), 1)
        )
        rref2.to_here()
        rref3.to_here()

        # barrier before check 3
        dist.barrier()

        info = _rref_context_get_debug_info()
        self.assertIn("num_owner_rrefs", info)
        self.assertEqual(2, int(info["num_owner_rrefs"]))
        # no pending users since the fork is finished
        self.assertEqual(0, int(info["num_pending_users"]))

        # barrier after check 3
        dist.barrier()

    @dist_init
    def test_disable_gil_profiling(self):
        # test that rpc.enable_gil_profilig(false) will result in
        # GIL wait time not being recorded.

        # GIL profiling should be disabled by default.
        dst_rank = (self.rank + 1) % self.world_size
        rpc.rpc_sync(
            "worker{}".format(dst_rank), torch.add, args=(torch.ones(1), torch.ones(1))
        )
        info = rpc.api._get_current_rpc_agent().get_debug_info()
        self.assertRaises(KeyError, lambda: info["agent.gil_average_wait_time_us"])
        rpc.enable_gil_profiling(True)
        rpc.rpc_sync(
            "worker{}".format(dst_rank), torch.add, args=(torch.ones(1), torch.ones(1))
        )
        info = rpc.api._get_current_rpc_agent().get_debug_info()
        self.assertIn("agent.gil_average_wait_time_us", info)

    @dist_init
    @requires_process_group_agent("PROCESS_GROUP rpc backend specific test, skip")
    def test_process_group_debug_info(self):
        rpc.enable_gil_profiling(True)
        initialize_pg(self.init_method, self.rank, self.world_size)
        NUM_THREAD = self.rpc_backend_options.num_send_recv_threads

        info = rpc.api._get_current_rpc_agent().get_debug_info()
        self.assertIn("agent.num_pending_requests", info)
        self.assertIn("agent.thread_pool_size", info)
        self.assertIn("agent.num_idle_threads", info)
        self.assertIn("agent.gil_average_wait_time_us", info)
        self.assertEqual(int(info["agent.num_pending_requests"]), 0)
        self.assertEqual(int(info["agent.thread_pool_size"]), NUM_THREAD)
        self.assertEqual(int(info["agent.num_idle_threads"]), NUM_THREAD)
        # for the above check, add a barrier to ensure that another worker
        # cannot send a request before we check num_idle_threads, since we'd
        # use up an idle thread if we start processing that request.
        dist.barrier()
        dst_rank = (self.rank + 1) % self.world_size
        fut = rpc.rpc_async(
            "worker{}".format(dst_rank), set_and_check_done, args=(dst_rank,)
        )
        # blocks until the request arrives
        self.assertEqual(self.rank, VALUE_FUTURE.result())

        info = rpc.api._get_current_rpc_agent().get_debug_info()
        self.assertIn("agent.num_pending_requests", info)
        self.assertIn("agent.thread_pool_size", info)
        self.assertIn("agent.num_idle_threads", info)
        self.assertIn("agent.gil_average_wait_time_us", info)
        self.assertGreaterEqual(float(info["agent.gil_average_wait_time_us"]), 0)
        self.assertEqual(int(info["agent.num_pending_requests"]), 1)
        self.assertEqual(int(info["agent.thread_pool_size"]), NUM_THREAD)
        num_idle_threads = int(info["agent.num_idle_threads"])
        # as we cannot know for sure whether the send thread has returned, there
        # might be either 1 or 2 busy threads
        self.assertTrue(num_idle_threads in [NUM_THREAD - 1, NUM_THREAD - 2])

        # add a barrier to make sure the request is not finished before checking
        # num_pending_requests
        dist.barrier()

        DONE_FUTURE.set_result(self.rank)
        self.assertEqual(dst_rank, fut.wait())

        # add a barrier to make sure the dst_rank has finished processing the
        # request
        dist.barrier()

        info = rpc.api._get_current_rpc_agent().get_debug_info()
        self.assertIn("agent.num_pending_requests", info)
        self.assertIn("agent.thread_pool_size", info)
        self.assertIn("agent.num_idle_threads", info)
        self.assertEqual(int(info["agent.num_pending_requests"]), 0)
        self.assertEqual(int(info["agent.thread_pool_size"]), NUM_THREAD)

        for retry in range(3):
            # even if the future has completed, there is no guarantee that
            # the local send/recv threads would have finished. We try three
            # times. (NB: this might potentially be flaky. If flakiness does
            # occur, then we have to relax the assert.)
            info = rpc.api._get_current_rpc_agent().get_debug_info()
            if int(info["agent.num_idle_threads"]) == NUM_THREAD:
                break
            time.sleep(0.1)
        self.assertEqual(int(info["agent.num_idle_threads"]), NUM_THREAD)

        # add a barrier to make sure SHUTDOWN message is not sent
        dist.barrier()

    @dist_init(setup_rpc=False)
    @requires_process_group_agent("PROCESS_GROUP rpc backend specific test, skip")
    def test_local_shutdown(self):
        # test that we can start RPC and then immediately locally shutdown
        # without sending any messages.
        rpc.init_rpc(
            name="worker%d" % self.rank,
            backend=self.rpc_backend,
            rank=self.rank,
            world_size=self.world_size,
            rpc_backend_options=self.rpc_backend_options,
        )
        # pass in graceful=False to ensure that we don't wait for other workers.
        rpc.shutdown(graceful=False)

    @dist_init
    @unittest.skip("Test is flaky. see https://github.com/pytorch/pytorch/issues/31846")
    def test_debug_info(self):
        # only test keys in this test case. Values should be covered by
        # individual module debug info tests
        import torch.distributed.autograd as dist_autograd

        info = _get_debug_info()
        rref_info = _rref_context_get_debug_info()
        agent_info = rpc.api._get_current_rpc_agent().get_debug_info()
        autograd_info = dist_autograd._get_debug_info()
        common_keys = rref_info.keys() & agent_info.keys() & autograd_info.keys()
        self.assertEqual(0, len(common_keys))
        expected = {}
        expected.update(rref_info)
        expected.update(agent_info)
        expected.update(autograd_info)
        self.assertEqual(expected.keys(), info.keys())

    @dist_init(setup_rpc=False)
    @unittest.skipIf(
        IS_MACOS,
        "Test is flaky on MacOS, see https://github.com/pytorch/pytorch/issues/32019",
    )
    def test_handle_send_exceptions(self):
        # test that if a callee node has gone down, we raise an appropriate
        # exception instead of just crashing.
        rpc.init_rpc(
            name="worker%d" % self.rank,
            backend=rpc.backend_registry.BackendType[
                torch.testing._internal.dist_utils.TEST_CONFIG.rpc_backend_name
            ],
            rank=self.rank,
            world_size=self.world_size,
            rpc_backend_options=self.rpc_backend_options,
        )
        # This barrier is needed to ensure that some workers do not exit before
        # others have been brought up, for non ProcessGroupAgent backends.
        initialize_pg(self.init_method, self.rank, self.world_size)
        dist.barrier()

        if self.rank == 1:
            dst_rank = (self.rank + 1) % self.world_size
            dst_worker = "worker{}".format(dst_rank)
            # allow destination worker to exit without joining
            wait_until_node_failure(dst_rank)
            fut = rpc.rpc_async(dst_worker, torch.add, args=(torch.ones(1), 3))
            # Shutdown sequence is not very well defined and as a result
            # we can see any of these error messages.
            error_str = (
                "Encountered exception in ProcessGroupAgent::enqueueSend"
                if self.rpc_backend == rpc.backend_registry.BackendType.PROCESS_GROUP
<<<<<<< HEAD
                else "(Request aborted during client shutdown)|"
                "(worker.: Error in reponse from worker.: server shutting down)"
            )
=======
                else get_shutdown_error_regex())
>>>>>>> 2060e0a9
            with self.assertRaisesRegex(RuntimeError, error_str):
                fut.wait()
        # exit all workers non-gracefully.
        rpc.shutdown(graceful=False)

    @dist_init(setup_rpc=False)
    @requires_process_group_agent("PROCESS_GROUP rpc backend specific test, skip")
    def test_local_shutdown_with_rpc(self):
        # test that we can start RPC, send RPCs, and then run local shutdown.
        rpc.init_rpc(
            name="worker%d" % self.rank,
            backend=self.rpc_backend,
            rank=self.rank,
            world_size=self.world_size,
            rpc_backend_options=self.rpc_backend_options,
        )
        n = self.rank + 1
        dst_rank = n % self.world_size
        rpc.rpc_sync(
            "worker{}".format(dst_rank),
            torch.add,
            args=(torch.ones(n, n), torch.ones(n, n)),
        )
        # A barrier is needed to ensure that all RPCs are processed.
        # Otherwise, some RPCs can timeout since the receiving end
        # has terminated.
        initialize_pg(self.init_method, self.rank, self.world_size)
        dist.barrier()
        # pass in graceful=False to ensure that we don't wait for other workers.
        rpc.shutdown(graceful=False)

    @dist_init(setup_rpc=False)
<<<<<<< HEAD
    @requires_process_group_agent("PROCESS_GROUP rpc backend specific test, skip")
    def test_wait_all_workers_and_shutdown(self):
        # This tests ensures that both rpc._wait_all_workers() and rpc.shutdown() can be
        # called without errors being raised due to attempting to shut down
        # multiple times.
        rpc.init_rpc(
            name="worker%d" % self.rank,
            backend=self.rpc_backend,
            rank=self.rank,
            world_size=self.world_size,
            rpc_backend_options=self.rpc_backend_options,
        )
        from torch.distributed.rpc.api import _wait_all_workers

        # intentional call to internal _wait_all_workers.
        _wait_all_workers()
        rpc.shutdown(graceful=False)

    @dist_init(setup_rpc=False)
=======
>>>>>>> 2060e0a9
    def test_get_rpc_timeout(self):
        timeout = timedelta(seconds=1)

        # A new `RpcBackendOptions` is constructed
        # when accessing `self.rpc_backend_options`.
        rpc_backend_options = self.rpc_backend_options
        rpc_backend_options.rpc_timeout = timeout

        rpc.init_rpc(
            name="worker{}".format(self.rank),
            backend=self.rpc_backend,
            rank=self.rank,
            world_size=self.world_size,
            rpc_backend_options=rpc_backend_options,
        )
        set_timeout = rpc.get_rpc_timeout()
        self.assertEqual(timeout, set_timeout)
        rpc.shutdown()

    @dist_init
    @requires_process_group_agent("PROCESS_GROUP rpc backend specific test, skip")
    def test_rpc_timeouts(self):
        dst_rank = (self.rank + 1) % self.world_size
        rpc._set_rpc_timeout(timedelta(milliseconds=1))
        # futures should time out and be marked with an exception indicating it as such.
        futs = [
            rpc.rpc_async("worker{}".format(dst_rank), my_sleep_func, args=())
            for _ in range(10)
        ]
        for fut in futs:
            with self.assertRaisesRegex(RuntimeError, "RPC ran for more than"):
                fut.wait()

        # ensure that if a new timeout is set old futures don't time out but new ones do.
        rpc._set_rpc_timeout(timedelta(seconds=200))
        # create a longstanding RPC.
        fut1 = rpc.rpc_async("worker{}".format(dst_rank), my_sleep_func, args=(1,))
        # now, set a short timeout.
        rpc._set_rpc_timeout(timedelta(milliseconds=1))
        # f2 should time out, f should not.
        fut2 = rpc.rpc_async("worker{}".format(dst_rank), my_sleep_func, args=(1,))
        with self.assertRaises(RuntimeError):
            fut2.wait()
        fut1.wait()

        # future should run to completion if the timeout is zero.
        rpc._set_rpc_timeout(timedelta(seconds=0))
        rpc.rpc_async("worker{}".format(dst_rank), my_sleep_func, args=()).wait()

        # reset to default timeout so shutdown messages can process cleanly.
        rpc._set_rpc_timeout(rpc.constants.DEFAULT_RPC_TIMEOUT)

    def test_requires_process_group_agent_decorator(self):
        @requires_process_group_agent("test_func did not run")
        def test_func():
            return "expected result"

        if (
            torch.testing._internal.dist_utils.TEST_CONFIG.rpc_backend_name
            == "PROCESS_GROUP"
        ):
            self.assertEqual(test_func(), "expected result")

    def test_dist_init_decorator(self):
        @dist_init(setup_rpc=False)
        def test_func(self):
            return "expected result"

        self.assertEqual(test_func(self), "expected result")

        @dist_init
        def test_func(self):
            return "expected result"

        self.assertEqual(test_func(self), "expected result")

    def test_use_rpc_pickler(self):
        class TestPickler:
            pass

        test_pickler = TestPickler()
        with _use_rpc_pickler(test_pickler):
            self.assertTrue(torch.distributed.rpc.api._default_pickler is test_pickler)
        self.assertTrue(
            torch.distributed.rpc.api._default_pickler is _internal_rpc_pickler
        )<|MERGE_RESOLUTION|>--- conflicted
+++ resolved
@@ -12,13 +12,6 @@
 import torch.distributed as dist
 import torch.distributed.rpc as rpc
 import torch.testing._internal.dist_utils
-<<<<<<< HEAD
-=======
-from torch.testing._internal.dist_utils import dist_init, wait_until_node_failure, initialize_pg, get_shutdown_error_regex
-from torch.distributed.rpc.api import _use_rpc_pickler
-from torch.distributed.rpc.internal import PythonUDF, _internal_rpc_pickler, RPCExecMode
-from torch.testing._internal.distributed.rpc.rpc_agent_test_fixture import RpcAgentTestFixture
->>>>>>> 2060e0a9
 from torch._jit_internal import _qualified_name
 from torch.distributed.rpc import RRef, _get_debug_info, _rref_context_get_debug_info
 from torch.distributed.rpc.api import _use_rpc_pickler
@@ -1569,13 +1562,7 @@
             error_str = (
                 "Encountered exception in ProcessGroupAgent::enqueueSend"
                 if self.rpc_backend == rpc.backend_registry.BackendType.PROCESS_GROUP
-<<<<<<< HEAD
-                else "(Request aborted during client shutdown)|"
-                "(worker.: Error in reponse from worker.: server shutting down)"
-            )
-=======
                 else get_shutdown_error_regex())
->>>>>>> 2060e0a9
             with self.assertRaisesRegex(RuntimeError, error_str):
                 fut.wait()
         # exit all workers non-gracefully.
@@ -1608,28 +1595,6 @@
         rpc.shutdown(graceful=False)
 
     @dist_init(setup_rpc=False)
-<<<<<<< HEAD
-    @requires_process_group_agent("PROCESS_GROUP rpc backend specific test, skip")
-    def test_wait_all_workers_and_shutdown(self):
-        # This tests ensures that both rpc._wait_all_workers() and rpc.shutdown() can be
-        # called without errors being raised due to attempting to shut down
-        # multiple times.
-        rpc.init_rpc(
-            name="worker%d" % self.rank,
-            backend=self.rpc_backend,
-            rank=self.rank,
-            world_size=self.world_size,
-            rpc_backend_options=self.rpc_backend_options,
-        )
-        from torch.distributed.rpc.api import _wait_all_workers
-
-        # intentional call to internal _wait_all_workers.
-        _wait_all_workers()
-        rpc.shutdown(graceful=False)
-
-    @dist_init(setup_rpc=False)
-=======
->>>>>>> 2060e0a9
     def test_get_rpc_timeout(self):
         timeout = timedelta(seconds=1)
 
