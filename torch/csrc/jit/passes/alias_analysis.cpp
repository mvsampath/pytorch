#include <torch/csrc/jit/passes/alias_analysis.h>

#include <torch/csrc/jit/jit_log.h>
#include <torch/csrc/jit/operator.h>
#include <torch/csrc/utils/memory.h>

namespace torch {
namespace jit {

// For any mutable type, map it to a type such that all other types which it can
// alias will be mapped to the same type. This function follows a similar logic
// to `unifyTypes` because any two mutable types which can be unified
// can alias each other.
// getMutableTypePtr(Optional[List[int]]) == getMutableTypePtr([List[int]])
// If a type is not mutable, return nullopt
c10::optional<TypePtr> getMutableTypePtr(const TypePtr& type) {
  switch (type->kind()) {
    case TypeKind::ListType:
    case TypeKind::DictType:
    case TypeKind::ClassType:
    case TypeKind::TensorType:
      return unshapedType(type);
    case TypeKind::OptionalType:
      return getMutableTypePtr(type->cast<OptionalType>()->getElementType());
    case TypeKind::FutureType:
      return getMutableTypePtr(type->cast<FutureType>()->getElementType());
    case TypeKind::TupleType: {
      std::vector<TypePtr> mutable_types;
      for (const auto& elem : type->expect<TupleType>()->elements()) {
        if (auto mut_elem = getMutableTypePtr(elem)) {
          mutable_types.push_back(*mut_elem);
        }
      }
      if (mutable_types.size() == 0) {
        return c10::nullopt;
      } else {
        return TupleType::create(mutable_types);
      }
    }
    default:
      return c10::nullopt;
  }
}

bool AliasDb::mutableType(const TypePtr& type) {
  return getMutableTypePtr(type) != c10::nullopt;
}

// We only need to annotate values that either are mutable or could contain
// mutable types.
bool AliasDb::mutableType(const Value* v) {
  return mutableType(v->type());
}

bool AliasDb::isContainerType(const TypePtr& type) {
  auto mut_type = getMutableTypePtr(type);
  return mut_type && (*mut_type)->containedTypes().size() > 0;
}

AliasDb::~AliasDb() = default;

AliasDb::AliasDb(std::shared_ptr<Graph> graph) : graph_(std::move(graph)) {
  memoryDAG_ = torch::make_unique<MemoryDAG>();
  analyze(graph_);
  GRAPH_DEBUG(toString());
}

bool AliasDb::isMutable(Node* n) const {
  ValueSet vs;
  for (const auto input : n->inputs()) {
    vs.insert(input);
  }
  return writesToAlias(n, vs);
}

bool AliasDb::hasInputWriters(const Node* n) const {
  for (const auto input : n->inputs()) {
    if (hasWriters(input)) {
      return true;
    }
  }
  return false;
}

bool AliasDb::hasOutputWriters(const Node* n) const {
  for (const auto output : n->outputs()) {
    if (hasWriters(output)) {
      return true;
    }
  }
  return false;
}

bool AliasDb::hasWriters(const Node* n) const {
  return hasInputWriters(n) || hasOutputWriters(n);
}

bool AliasDb::hasWriters(const Value* v) const {
  if (v->mustBeNone()) {
    return false;
  }

  auto it = elementMap_.find(v);
  if (it == elementMap_.end()) {
    return false;
  }

  if (isWriteCacheStale_) {
    rebuildWriteCache();
  }
  const auto& el = it->second;
  return writeCache_.intersects(el->getMemoryLocations());
}

void AliasDb::getWritesImpl(Node* n, MemoryLocations& ret) const {
  if (writeIndex_.count(n)) {
    const auto& writes = writeIndex_.at(n);
    ret |= writes;
  }

    for (auto block : n->blocks()) {
      for (auto node : block->nodes()) {
        getWritesImpl(node, ret);
      }
    }
}

// Does `n` write to an alias of one of the values in `vs`?
bool AliasDb::writesToAlias(Node* n, const ValueSet& vs) const {
  const auto writtenTo = getWrites(n);
  if (writtenTo.empty()) {
    return false;
  }

  MemoryLocations locs;
  for (const auto v : vs) {
    auto it = elementMap_.find(v);
    if (it != elementMap_.end()) {
      const auto& vlocs = it->second->getMemoryLocations();
      if (writtenTo.intersects(vlocs)) {
        return true;
      }
    }
  }

  return false;
}

MemoryLocations AliasDb::getWrites(Node* n) const {
  MemoryLocations writes;
  getWritesImpl(n, writes);
  return writes;
}

void AliasDb::getReadsImpl(Node* n, MemoryLocations& ret) const {
  for (const auto input : n->inputs()) {
    auto it = elementMap_.find(input);
    if (it != elementMap_.end()) {
      auto el = it->second;
      // Add all memory locations this element may alias.
      ret |= el->getMemoryLocations();

      // We also consider memory locations of contained values to be "read".
      for (const auto& type : input->type()->containedTypes()) {
        if (auto wildcard = getWildcard(type)) {
          ret |= wildcard->getMemoryLocations();
        }
      }
    }
  }

  for (auto block : n->blocks()) {
    for (auto node : block->nodes()) {
      getReadsImpl(node, ret);
    }
  }
}

MemoryLocations AliasDb::getReads(Node* n) const {
  MemoryLocations reads;
  getReadsImpl(n, reads);
  return reads;
}

std::string AliasDb::getElementName(const Element* e) const {
  if (e->value == nullptr) {
    // not the most efficient way, but given the fact there are
    // not too many types and even fewer of them will end up in
    // wildcardIndex_, we should be fine with a linear search
    // each time we hit a wildcard leaf
    for (const auto& ent : wildcardIndex_) {
      if (ent.second == e) {
        return std::string("WILDCARD for type ") + ent.first->str();
      }
    }
    return "WILDCARD";
  } else {
    return e->value->debugName();
  }
}

void AliasDb::dump() const {
  std::cout << toString();
}

std::string AliasDb::toString() const {
  std::stringstream ss{};

  ss << "\n===1. GRAPH===\n";
  ss << graph_->toString();

  ss << "\n===2. ALIAS DB===\n";
  for (const auto& ptrPair : elementMap_) {
    const auto element = ptrPair.second;
    if (!element->pointsTo.empty()) {
      ss << getElementName(element) << " points to: ";
      for (const auto pointedTo : element->pointsTo) {
        ss << getElementName(memoryDAG_->fromIndex(pointedTo)) << ", ";
      }
      ss << "\n";
    }
    if (!element->containedElements.empty()) {
      ss << getElementName(element) << " contains: ";
      for (const auto contained : element->containedElements) {
        ss << getElementName(memoryDAG_->fromIndex(contained)) << ", ";
      }
      ss << "\n";
    }
  }

  ss << "\n===3. Writes===\n";
  for (const auto& pr : writeIndex_) {
    const auto node = pr.first;
    const auto& values = pr.second;
    ss << *node;
    ss << "  ";
    for (const auto value : values) {
      ss << getElementName(memoryDAG_->fromIndex(value)) << ", ";
    }
    ss << "\n";
  }
  ss << "\n";
  return ss.str();
}

void AliasDb::analyze(const std::shared_ptr<Graph>& graph) {
  for (auto input : graph->inputs()) {
    setWildcard(input);
  }
  analyze(graph->block());
}

void AliasDb::analyze(Block* block) {
  for (auto node : block->nodes()) {
    analyze(node);
  }
}

void AliasDb::analyze(Node* node) {
  analyzeImpl(node);
}

// Returns true if analysis was run using
// the registered analyzer.
bool AliasDb::tryRegisteredAnalysis(Node* node) {
  const Operator& op = node->getOperator();
  auto analysis = op.aliasAnalysisKind();
  if (AliasAnalysisKind::PURE_FUNCTION == analysis) {
    analyzeCreator(node);
    return true;
  }
  return false;
}

// The basic strategy is:
//   1. Retrieve alias information for every input.
//   2. Use the node's schema's alias annotations to propgagate alias/write
//      information to the outputs. For unschematized nodes, a special analyzer
//      will have to be handwritten.
void AliasDb::analyzeImpl(Node* node) {
  auto op = node->maybeOperator();
  const bool hasSpecialCase = aliasAnalysisHasSpecialCaseFor(node->kind());
  if (op) {
    const auto analysis = op->aliasAnalysisKind();

    const bool registeredAsSpecialCase =
        analysis == AliasAnalysisKind::INTERNAL_SPECIAL_CASE;
    if (C10_UNLIKELY(registeredAsSpecialCase && !hasSpecialCase)) {
      TORCH_INTERNAL_ASSERT(
          false,
          "Op ",
          node->kind().toDisplayString(),
          " is registered with AliasAnalysisKind::INTERNAL_SPECIAL_CASE but doesn't have a special case.");
    } else if (C10_UNLIKELY(!registeredAsSpecialCase && hasSpecialCase)) {
      TORCH_INTERNAL_ASSERT(
          false,
          "Op ",
          node->kind().toDisplayString(),
          " has a special case and should be registered with AliasAnalysisKind::INTERNAL_SPECIAL_CASE but is registered with ",
          c10::toString(analysis));
    }
  } else {
    TORCH_INTERNAL_ASSERT(
        hasSpecialCase,
        "We don't have an op for ",
        node->kind().toDisplayString(),
        " but it isn't a special case.");
  }

  // These nodes are not schematized, so we need to handle them specially
  switch (node->kind()) {
    case prim::If:
      return analyzeIf(node);
    case prim::Loop:
      return analyzeLoop(node);
    case prim::FusionGroup:
    case prim::DifferentiableGraph:
      return analyzeSubgraph(node);
    case prim::fork:
      return analyzeFork(node);
    case aten::wait:
      return analyzeWait(node);
    case prim::GradOf:
      return analyzeGradOf(node);
    case prim::Constant:
    case prim::AutogradZero:
    case prim::AutogradAdd:
    case prim::FusedConcat:
    case prim::MMTreeReduce:
    case prim::MMBatchSide:
    case prim::BroadcastSizes:
    case prim::ChunkSizes:
    case prim::Function:
    case prim::CreateObject:
      return analyzeCreator(node);
    case prim::TupleConstruct:
    case prim::DictConstruct:
    case prim::ListConstruct:
      return analyzeContainerConstruct(node);
    case prim::TupleUnpack:
    case prim::TupleIndex:
    case prim::TupleSlice:
    case prim::ListUnpack:
    case prim::PythonOp:
    case prim::GetAttr:
      return analyzeExtractor(node);
    case prim::unchecked_cast:
      return makePointerTo(node->output(), node->input());
    case prim::ConstantChunk:
      return analyzeChunk(node);
    case prim::BroadcastingChunk:
      return analyzeBroadcastingChunk(node);
    case prim::SetAttr:
      return analyzeSetAttr(node);
    case prim::profile:
      if (node->inputs().size() > 0) {
        makePointerTo(node->output(), node->inputs().at(0));
      }
      return;
    case prim::BailOut:
      TORCH_INTERNAL_ASSERT(node->inputs().at(0)->node()->kind() ==
                            prim::BailoutTemplate);
      makePointerTo(node->output(), node->inputs().at(1));
      return;
    case prim::Guard:
      makePointerTo(node->output(), node->inputs().at(0));
      return;
    case prim::CallFunction:
    case prim::CallMethod:
      // TODO: this can be improved with summarizes of what the function does
      // for now we assume the worst
      // NB: update safeToChangeAliasingRelationship if changed
      return analyzeConservative(node);
    case prim::Uninitialized:
      giveFreshAlias(node->output());
      return;
    case prim::Print:
    case prim::isinstance:
      // These ops do nothing
      return;
    default:
      if (tryRegisteredAnalysis(node)) {
        return;
      }
  }

  TORCH_INTERNAL_ASSERT(op, "We should have an op schema if we get to here");
  const AliasAnalysisKind analysis = op->aliasAnalysisKind();
  TORCH_INTERNAL_ASSERT(
      analysis != AliasAnalysisKind::INTERNAL_SPECIAL_CASE &&
          !aliasAnalysisHasSpecialCaseFor(node->kind()),
      "Special cases should be handled already if we're here.");

  if (node->kind().is_aten() || node->kind().is_prim()) {
    // TODO There is nothing in the system that relies on aten:: and prim::
    // ops using AliasAnalysisKind::FROM_SCHEMA or AliasAnalysisKind::INTERNAL_SPECIAL_CASE,
    // but this is the intended behavior for all current ops and a good error check.
    // We can consider lifting this constraint later if we have a use case for it.
    TORCH_INTERNAL_ASSERT(
        analysis == AliasAnalysisKind::FROM_SCHEMA ||
            analysis == AliasAnalysisKind::CONSERVATIVE,
        "aten:: and prim:: operators should use AliasAnalysisKind::FROM_SCHEMA or "
        "AliasAnalysisKind::CONSERVATIVE(if really necessary), but ",
        node->kind().toDisplayString(),
        " doesn't. Note: Ideally, prim:: operators actually shouldn't have a schema ",
        "and then use AliasAnalysisKind::INTERNAL_SPECIAL_CASE instead.");
  }

  if (analysis == AliasAnalysisKind::CONSERVATIVE) {
    // TODO A previous implementation of alias analysis always accessed
    // node->schema , which cause the schema caches in the Node class to be
    // filled for the full graph. Unfortunately, our JIT passes started relying
    // on that, so we need to keep doing this. Details: in
    // caffe2/torch/onnx/utils.py, _jit_pass_onnx is called on an invalid JIT
    // graph because we called _jit_pass_erase_number_types right before and
    // ints are now Tensors instead. So if _jit_pass_onnx tries to look up
    // operator schemas, it will crash. However, _jit_pass_constant_propagation,
    // which is called before it, runs alias analysis and prefills the schema
    // cache in the all Node instances so that _jit_pass_onnx doesn't look up
    // operators to get the schemas anymore. We should fix this.
    node->schema(); // fill the schema cache in the Node class

    return analyzeConservative(node);
  }

  TORCH_INTERNAL_ASSERT(
      analysis == AliasAnalysisKind::FROM_SCHEMA,
      "AliasAnalysisKind::CONSERVATIVE/PURE_FUNCTION/INTERNAL_SPECIAL_CASE should already have been handled above");
  const auto& schema = node->schema();

  // Bind the schema's "formal" alias annotation to the actual values those
  // schema arguments represent
  std::unordered_map<Symbol, Value*> formalToActual;
  for (size_t i = 0; i < schema.arguments().size(); i++) {
    const auto& formal = schema.arguments()[i].alias_info();
    const auto& actualValue = node->inputs().at(i);
    // Skip if there's no alias annotation
    if (!formal) {
      continue;
    }

    // If this type cannot alias, continue. Can occur with a VarType schema
    if (!mutableType(actualValue)) {
      continue;
    }

    // Do sanity checks on the alias annotation
    TORCH_INTERNAL_ASSERT(
        formal->containedTypes().size() == 0,
        "Composite types for alias analysis not yet supported");
    TORCH_INTERNAL_ASSERT(
        !formal->isWildcardBefore(),
        "Doesn't make sense for a input value to begin as a wildcard");

    const auto& formalAlias = formal->beforeSet();

    // skip if we've already bound this alias
    if (formalToActual.count(formalAlias) != 0) {
      continue;
    }

    // Bind the formal to the actual
    formalToActual[formalAlias] = actualValue;

    // Record writes
    if (formal->isWrite()) {
      registerWrite(actualValue, node);
    }

    // Now deal with sets after the '->'
    if (formal->isWildcardAfter()) {
      TORCH_INTERNAL_ASSERT(
          formal->afterSets().size() == 1,
          "If the after set contains a wildcard, "
          "there should be no other alias sets specified.");
      setWildcard(actualValue);
    } else {
      // We don't understand anything else in the after yet, so assert there's
      // been no change.
      TORCH_INTERNAL_ASSERT(formal->beforeSets() == formal->afterSets());
    }
  }

  // Use the formal-actual mapping to give aliases to the outputs
  for (size_t i = 0; i < schema.returns().size(); i++) {
    const auto actual = node->outputs().at(i);
    const auto& formal = schema.returns()[i].alias_info();
    if (!formal) {
      // This is a fresh tensor
      giveFreshAlias(actual);
      continue;
    }

    // If this type cannot alias, continue. Can occur with a VarType schema
    if (!mutableType(actual)) {
      continue;
    }

    TORCH_INTERNAL_ASSERT(
        formal->containedTypes().size() == 0,
        "Composite types for alias analysis not yet supported");
    TORCH_INTERNAL_ASSERT(formal->beforeSets() == formal->afterSets());

    if (formal->isWildcardBefore()) {
      TORCH_INTERNAL_ASSERT(
          formal->beforeSets().size() == 1,
          "If an output is a wildcard, "
          "there should be no other alias sets specified.");
      setWildcard(actual);
      continue;
    }

    for (const auto& formalAlias : formal->beforeSets()) {
      // If we encounter an alias annotation that wasn't in the inputs:
      if (!formalToActual.count(formalAlias)) {
        // If this alias is not seen elsewhere and is the only annotation on
        // the output, it's equivalent to being fresh:
        //   e.g. foo(Tensor(a) self) -> Tensor(b)
        if (formal->beforeSets().size() == 1) {
          giveFreshAlias(actual);
        }
        // Or it is the form of a|fresh, which we can ignore, taking the
        // conservative assumption that the output must alias `a`, e.g
        //   aten::cuda(Tensor(a) self) -> Tensor(a|fresh)

        // Don't assign an alias set in that case.
        continue;
      }

      auto toAlias = formalToActual.at(formalAlias);
      makePointerTo(actual, toAlias);
    }

    // Record writes
    if (formal->isWrite()) {
      registerWrite(actual, node);
    }
  }
}

// Register the fact that `n` writes to `v`.
void AliasDb::registerWrite(const Value* v, Node* n) {
  if (!mutableType(v)) {
    // don't need to register a write if the value isn't mutable
    return;
  }
  auto it = elementMap_.find(v);
  TORCH_INTERNAL_ASSERT(
      it != elementMap_.end(), "Tried to write to value not in MemoryDAG");
  const auto& writtenMemoryLocations = it->second->getMemoryLocations();
  writeIndex_[n] |= writtenMemoryLocations;
}

void AliasDb::registerWrite(const Element* e, Node* n) {
  TORCH_INTERNAL_ASSERT(
      e->pointsTo.empty(),
      "Can only register writes to memory location elements");
  writeIndex_[n].set(e->index);
}

void AliasDb::analyzeIf(Node* node) {
  // For if statements, the alias set of an output is the union of the
  // alias sets generated by the if and else block
  const auto trueBlock = node->blocks().at(0);
  const auto falseBlock = node->blocks().at(1);
  analyze(trueBlock);
  analyze(falseBlock);

  for (size_t i = 0; i < node->outputs().size(); i++) {
    const auto nodeOutput = node->outputs()[i];

    const auto trueOutput = trueBlock->outputs().at(i);
    const auto falseOutput = falseBlock->outputs().at(i);

    makePointerTo(nodeOutput, trueOutput);
    makePointerTo(nodeOutput, falseOutput);
  }
}

void AliasDb::analyzeLoop(Node* node) {
  const auto bodyBlock = node->blocks().at(0);
  const auto loopCarriedInputs = node->inputs().slice(2); // skip max, cond
  const auto blockInputs = bodyBlock->inputs().slice(1); // skip trip
  const auto blockOutputs = bodyBlock->outputs().slice(1); // skip trip
  TORCH_INTERNAL_ASSERT(loopCarriedInputs.size() == blockInputs.size());
  TORCH_INTERNAL_ASSERT(blockOutputs.size() == node->outputs().size());

  // Run alias analysis on the loop body, iterating until the block output
  // alias info converges.
  // Copy node input aliases to block input
  mapAliases(blockInputs, loopCarriedInputs);

  // Populate block output alias info by analyzing the body
  analyze(bodyBlock);

  // Copy the alias info from the block output to the node output
  mapAliases(node->outputs(), blockOutputs);
}

void AliasDb::analyzeGradOf(Node* node) {
  const auto grad_of_block = node->blocks().at(0);
  analyze(grad_of_block);
  mapAliases(node->outputs(), grad_of_block->outputs());
}

void AliasDb::analyzeSubgraph(Node* node) {
  const auto subgraph = node->g(attr::Subgraph).get();
  const auto subgraphBlock = subgraph->block();
  mapAliases(subgraphBlock->inputs(), node->inputs());

  analyze(subgraphBlock);

  // Note: the subgraph outputs and node outputs are NOT NECESSARILY the
  // same length. Autodifferentiation maybe capture additional outputs in the
  // subgraph block.
  TORCH_INTERNAL_ASSERT(
      subgraphBlock->outputs().size() >= node->outputs().size());
  for (size_t i = 0; i < node->outputs().size(); i++) {
    makePointerTo(node->outputs()[i], subgraphBlock->outputs()[i]);
  }
}

// For nodes that generate a fresh value from nothing
void AliasDb::analyzeCreator(Node* node) {
  for (Value* output : node->outputs()) {
    giveFreshAlias(output);
  }
}

// For nodes that extract values from a composite type. Right now, this just
// gives up and creates wildcards for everything.
void AliasDb::analyzeExtractor(Node* node) {
  for (const auto output : node->outputs()) {
    setWildcard(output);
  }
}

// For torch.chunk(), all returned tensors may alias the input tensor
void AliasDb::analyzeChunk(Node* node) {
  for (auto output : node->outputs()) {
    makePointerTo(output, node->input());
  }
}

void AliasDb::analyzeFork(Node* node) {
  for (const auto input : node->inputs()) {
    setWildcard(input);
  }

  // Give the future that the fork emits a fresh value
  for (const auto output : node->outputs()) {
    giveFreshAlias(output);
  }
}

void AliasDb::analyzeWait(Node* node) {
  TORCH_INTERNAL_ASSERT(node->kind() == aten::wait);
  for (const auto output : node->outputs()) {
    setWildcard(output);
  }
  // the forked subgraph that `wait` is waiting on may write to any of its
  // inputs. We don't have a reliable way of recovering the fork inputs, so
  // for safety we just register a write to every wildcard.
  for (const auto& pr : wildcardIndex_) {
    registerWrite(pr.second, node);
  }
}

<<<<<<< HEAD
=======
void AliasDb::analyzeTupleConstruct(Node* node) {
  // Because we currently mark all Tuples as needing annotation
  // (even those containing just primitive types), an element needs to be created
  // for TupleConstruct. When that changes we can create an element
  // only if it contains elements which need annotation
  getOrCreateElement(node->output());
  for (const auto& input : node->inputs()) {
    if (mutableType(input)) {
      addToContainedElements(input, node->output());
    }
  }
}

>>>>>>> ecbf6f99
// SetAttr: writes to the `self` field
void AliasDb::analyzeSetAttr(Node* node) {
  const auto self = node->inputs().at(0);
  TORCH_INTERNAL_ASSERT(self->type()->kind() == TypeKind::ClassType);
  registerWrite(self, node);
  // Also the value being set must become a wildcard.
  const auto newValue = node->inputs().at(1);
  setWildcard(newValue);
}

// Used for anything where we do not have accurate alias summaries
// may write to any input and produce wildcards
void AliasDb::analyzeConservative(Node* node) {
  for (const auto input : node->inputs()) {
    if (!mutableType(input)) {
      continue;
    }
    auto elem = elementMap_.at(input);
    registerWrite(input, node);
    // for (const auto& elem: maybe_mutable)
    MemoryLocations mem_locations;
    memoryDAG_->collectAllContainedMemoryLocations(elem, mem_locations);
    for (unsigned loc : mem_locations) {
      auto contained_elem = memoryDAG_->fromIndex(loc);
      // TODO: @suo what is the restriction here with only adding writers
      // to memory locations
      if (contained_elem->pointsTo.empty()) {
        registerWrite(contained_elem, node);
      }
    }
    setWildcard(input);
  }

  for (const auto output : node->outputs()) {
    setWildcard(output);
  }
}

// List or dict or tuple: construct: create an aliasing element for the actual
// container, then mark all inputs as wildcards, since they've gone inside the
// container. Then, add the wildcard sets of appropriate type to the contained
// elements of the container.
void AliasDb::analyzeContainerConstruct(Node* node) {
  TORCH_INTERNAL_ASSERT(
      node->kind() == prim::ListConstruct ||
      node->kind() == prim::DictConstruct ||
      node->kind() == prim::TupleConstruct);

  // tuples which contain immutable types are immutable
  if (!mutableType(node->output())) {
    return;
  }

  TORCH_INTERNAL_ASSERT(node->outputs().size() == 1);
  auto container = node->output();
  giveFreshAlias(container);
  auto container_elem = elementMap_.at(container);
  for (auto input : node->inputs()) {
    auto maybe_wildcard_elem = setWildcard(input);
    if (maybe_wildcard_elem) {
      memoryDAG_->addToContainedElements(*maybe_wildcard_elem, container_elem);
    }
  }
}

// BroadcastingChunk: all inputs are broadcasted, and then individually chunked.
// This is an intermediate node used only in the graph fuser.
void AliasDb::analyzeBroadcastingChunk(Node* node) {
  auto inputs = node->inputs();
  auto outputs = node->outputs();
  auto nchunks = node->i(attr::chunks);
  for (size_t index = 0; index < inputs.size(); ++index) {
    // Each inputs[i] is aliased by exactly `nchunks` distinct output tensors:
    // inputs[i] produces chunks outputs[i * nchunks + k] for k in [0..nchunks)
    auto output_begin = outputs.begin() + index * nchunks;
    for (auto it = output_begin; it != output_begin + nchunks; ++it) {
      makePointerTo(*it, inputs.at(index));
    }
  }
}

bool AliasDb::nonAliasingValue(const Value* elem) const {
  // these are values which can point to aliasing types in the graph,
  // as with a None value pointing to an optional if node output,
  // but will never alias themselves
  return elem->mustBeNone() || elem->node()->kind() == prim::Uninitialized;
}

// Register the fact that `from` is a pointer to `to`
void AliasDb::makePointerTo(const Value* from, const Value* to) {
  if (nonAliasingValue(from) || nonAliasingValue(to)) {
    // if either value is guaranteed to be non-aliasing, we do not need to
    // connect the two elements. however, it is invariant that aliasing types
    // that are not wildcards have a memory dag element, so we create one if
    // needed
    giveFreshAlias(from);
    giveFreshAlias(to);
    return;
  }

  if (!mutableType(from)) {
    TORCH_INTERNAL_ASSERT(!mutableType(to));
    return;
  }

  if (from == to) {
    return;
  }

  // Special case: if `from` is an optional, `to` could be a None. Don't
  // create a pointer in that case
  if (from->type()->kind() == TypeKind::OptionalType &&
      to->type()->kind() == TypeKind::NoneType) {
    return;
  }

  // At this point, we should be dealing with two mutable types.
  TORCH_INTERNAL_ASSERT(mutableType(from) && mutableType(to));

  auto fromEl = getOrCreateElement(from);
  auto toEl = getOrCreateElement(to);

  memoryDAG_->makePointerTo(fromEl, toEl);
}

void AliasDb::addToContainedElements(
    const Value* elem,
    const Value* container) {
  if (!mutableType(elem)) {
    return;
  }

  TORCH_INTERNAL_ASSERT(isContainerType(container->type()));

  auto elemEl = getOrCreateElement(elem);
  auto contEl = getOrCreateElement(container);

  memoryDAG_->addToContainedElements(elemEl, contEl);
}

bool AliasDb::mayAlias(const Value* a, const Value* b) const {
  if (!mutableType(a) || !mutableType(b)) {
    return false;
  }

  return memoryDAG_->mayAlias(elementMap_.at(a), elementMap_.at(b));
}

bool AliasDb::mayAlias(const ValueSet& a, const ValueSet& b) const {
  if (a.empty() || b.empty()) {
    return false;
  }

  // Record all memory locations from group `a`
  MemoryLocations aMemLocs;
  for (const auto value : a) {
    auto it = elementMap_.find(value);
    if (it != elementMap_.end()) {
      aMemLocs |= it->second->getMemoryLocations();
    }
  }

  // If any of group `b`s memory locations overlap, return true.
  for (const auto value : b) {
    auto it = elementMap_.find(value);
    if (it != elementMap_.end()) {
      if (aMemLocs.intersects(it->second->getMemoryLocations())) {
        return true;
      }
    }
  }
  // No overlap, so group `a` and `b` do not share a memory location
  return false;
}

bool AliasDb::cannotCheckAliasContainment(const Value* elem) const {
  if (isContainerType(elem->type())) {
    if (elem->node()->kind() != prim::TupleConstruct) {
      return true;
    }
    auto inps = elem->node()->inputs();
    return std::any_of(inps.begin(), inps.end(), [&](const Value* v) {
      return cannotCheckAliasContainment(v);
    });
  }

  return false;
}

bool AliasDb::mayContainAlias(Value* a, Value* b) const {
  const std::vector<Value*> a_vec = {a};
  const std::vector<Value*> b_vec = {b};

  return mayContainAlias(a_vec, b_vec);
}

std::vector<Element*> AliasDb::getElements(at::ArrayRef<Value*> vs) const {
  std::vector<Element*> elements;
  for (const auto& val : vs) {
    if (mutableType(val)) {
      elements.push_back(elementMap_.at(val));
    }
  }
  return elements;
}

bool AliasDb::mayContainAlias(
    const at::ArrayRef<Value*> a,
    const at::ArrayRef<Value*> b) const {
  std::vector<Element*> a_elements;
  for (const auto& val : a) {
    if (cannotCheckAliasContainment(val)) {
      return true;
    }
    if (mutableType(val)) {
      a_elements.push_back(elementMap_.at(val));
    }
  }

  if (a_elements.size() == 0) {
    return false;
  }

  std::vector<Element*> b_elements;
  for (const auto& val : b) {
    if (cannotCheckAliasContainment(val)) {
      return true;
    }
    if (mutableType(val)) {
      b_elements.push_back(elementMap_.at(val));
    }
  }
  return memoryDAG_->mayContainAlias(a_elements, b_elements);
}

// Make each value in the `from` list point to its partner in the `to` list
void AliasDb::mapAliases(at::ArrayRef<Value*> from, at::ArrayRef<Value*> to) {
  TORCH_INTERNAL_ASSERT(to.size() == from.size());
  for (size_t i = 0; i < to.size(); i++) {
    makePointerTo(from[i], to[i]);
  }
}

void AliasDb::giveFreshAlias(const Value* value) {
  auto maybe_mut_type = getMutableTypePtr(value->type());
  if (!maybe_mut_type) {
    return;
  }

  if (elementMap_.count(value)) {
    // Inside a loop, we may have given a fresh alias to this value already, so
    // skip
    return;
  }

  auto new_elem = memoryDAG_->makeFreshValue(value);
  elementMap_[value] = new_elem;
  addContainedTypesToFreshElement(new_elem, *maybe_mut_type);
}

Element* AliasDb::getOrCreateElement(const Value* value) {
  if (!elementMap_.count(value)) {
    giveFreshAlias(value);
  }
  return elementMap_.at(value);
}

bool AliasDb::moveAfterTopologicallyValid(Node* n, Node* movePoint) {
  return tryMove(n, movePoint, MoveSide::AFTER, /*dryRun=*/false);
}

bool AliasDb::couldMoveAfterTopologically(Node* n, Node* movePoint) {
  return tryMove(n, movePoint, MoveSide::AFTER, /*dryRun=*/true);
}

bool AliasDb::moveBeforeTopologicallyValid(Node* n, Node* movePoint) {
  // We have to distinguish the move side (instead of just moving after
  // n->prev()). Consider the following example:
  // If the dependency graph looks like
  //   n -> movePoint -> o
  // then moveBefore(o) will end up with
  //   n, o, movePoint
  // but moveAfter(n) will return false.
  return tryMove(n, movePoint, MoveSide::BEFORE, /*dryRun=*/false);
}

bool AliasDb::couldMoveBeforeTopologically(Node* n, Node* movePoint) {
  return tryMove(n, movePoint, MoveSide::BEFORE, /*dryRun=*/true);
}

bool AliasDb::hasWriters(const at::ArrayRef<Value*>& values) const {
  return std::any_of(values.begin(), values.end(), [&](Value* value) {
    return hasWriters(value);
  });
}

bool AliasDb::escapesScope(const at::ArrayRef<Value*>& vs) const {
  return mayContainAlias(graph_->inputs(), vs) ||
      mayContainAlias(graph_->outputs(), vs) || mayAliasWildcard(vs);
}

// Correctness conditions:
// no values in either set can have writers, and values in both sets
// cannot escape the current graph scope. Values can escape the current scope
// by aliasing a graph output or input, or by aliasing the wildcard set.
bool AliasDb::safeToChangeAliasingRelationship(
    const at::ArrayRef<Value*>& a,
    const at::ArrayRef<Value*>& b) const {
  if (hasWriters(a) || hasWriters(b)) {
    return false;
  }

  return !(escapesScope(a) && escapesScope(b));
}

// Helper for topologically-safe node moves. See `tryMove()` for details.
class AliasDb::WorkingSet {
 public:
  explicit WorkingSet(Node* mover, const AliasDb& aliasDb) : aliasDb_(aliasDb) {
    mover_ = mover;
    for (const auto user : getUsersSameBlock(mover_)) {
      moverUsers_.insert(user);
    }
    moverWrites_ |= aliasDb_.getWrites(mover_);
    moverReads_ |= aliasDb_.getReads(mover_);
  }

  // Add `n` to the working set
  void add(Node* n) {
    nodes_.push_back(n);
    for (const auto user : getUsersSameBlock(n)) {
      users_.insert(user);
    }

    writes_ |= aliasDb_.getWrites(n);
    reads_ |= aliasDb_.getReads(n);
  }

  void eraseMover() {
    mover_ = nullptr;
    moverWrites_.clear();
    moverReads_.clear();
    moverUsers_.clear();
  }

  const std::vector<Node*>& dependentNodes() {
    return nodes_;
  }

  // Does the working set depend on `n`?
  bool dependsOn(Node* n) const {
    if (!mover_ && nodes_.empty()) {
      return false;
    }

    return hasDataDependency(n) || hasMutabilityDependency(n);
  }

 private:
  bool hasDataDependency(Node* n) const {
    if (!mover_ && nodes_.empty()) {
      return false;
    }
    const Node* pivot = mover_ ? mover_ : nodes_.front();
    if (n->isAfter(pivot)) {
      return producesFor(n);
    } else {
      return consumesFrom(n);
    }
  }

  bool hasMutabilityDependency(Node* n) const {
    // Check that `n` does not write to anything used by the working set
    const auto& nWrites = aliasDb_.getWrites(n);
    if (reads_.intersects(nWrites)) {
      return true;
    }
    if (mover_ && moverReads_.intersects(nWrites)) {
      return true;
    }

    // Check that the working set doesn't write to anything that `n` uses.
    const auto& nReads = aliasDb_.getReads(n);
    if (writes_.intersects(nReads)) {
      return true;
    }
    if (mover_ && moverWrites_.intersects(nReads)) {
      return true;
    }
    return false;
  }

  // Does the working set produce any values consumed by `n`?
  bool producesFor(Node* n) const {
    // This equivalent to asking: does the total use-set of all the nodes in the
    // working set include `n`?
    if (mover_ && moverUsers_.count(n)) {
      return true;
    }
    return users_.count(n) != 0;
  }

  // Does the working set consume any values produced by `n`?
  bool consumesFrom(Node* n) const {
    const auto users = getUsersSameBlock(n);

    if (mover_ && users.count(mover_)) {
      return true;
    }
    return std::any_of(nodes_.begin(), nodes_.end(), [&](Node* node) {
      return users.count(node) != 0;
    });
  }

  // Get all users of outputs of `n`, in the same block as `n`.
  // This means if there is an `if` node that uses an output of `n` in some
  // inner sub-block, we will consider the whole `if` node a user of `n`.
  std::unordered_set<Node*> getUsersSameBlock(Node* n) const {
    std::unordered_set<Node*> users;
    for (const auto output : n->outputs()) {
      for (const auto& use : output->uses()) {
        if (auto sameBlock = findSameBlock(use.user, n)) {
          users.insert(sameBlock);
        }
      }
    }
    return users;
  }

  // Traverse `target`'s blockchain upward until we find a node that shares a
  // block with `n`.
  //
  // If one can't be found (say, because `n` is an inner block and target is
  // outside), then return nullptr. Since we can only reorder nodes within a
  // block, `target` would be irrelevant.
  static Node* findSameBlock(Node* target, Node* n) {
    TORCH_INTERNAL_ASSERT(target->owningGraph() == n->owningGraph());
    if (target->owningBlock() == n->owningBlock()) {
      return target;
    } else {
      // This user is in a sub-block. Traverse the blockchain upward until
      // we arrive at a node that shares a block with `this`
      auto curNode = target;
      while (curNode->owningBlock() != n->owningBlock()) {
        curNode = curNode->owningBlock()->owningNode();
        if (curNode == nullptr) {
          return curNode;
        }
      }
      return curNode;
    }
  }

  const AliasDb& aliasDb_;
  std::vector<Node*> nodes_;

  // Mover dependencies. We track these separately since we may erase the mover
  // from the working set.
  Node* mover_;
  MemoryLocations moverWrites_;
  MemoryLocations moverReads_;
  std::unordered_set<Node*> moverUsers_;

  // users => # of working set nodes it uses
  std::unordered_set<Node*> users_;
  // Values written to by the working set => number of nodes writing to value
  MemoryLocations writes_;
  MemoryLocations reads_;
};

// Try to move `toMove` before/after `movePoint` while preserving value
// dependencies. Returns false iff such a move could not be made.
//
// If `dryRun` is set, don't actually execute the move, just check if the move
// is possible
//
// The basic approach is: have a "working set" that we are moving forward, one
// node at a time. When we can't move past a node (because it depends on the
// working set), then add it to the working set and keep moving until we hit
// `moveAfter`.
bool AliasDb::tryMove(
    Node* toMove,
    Node* movePoint,
    MoveSide moveSide,
    bool dryRun) {
  TORCH_INTERNAL_ASSERT(toMove->owningBlock() == movePoint->owningBlock());
  if (toMove == movePoint) {
    return true;
  }

  // 1. Move from `this` toward movePoint, building up the working set of
  // dependencies
  WorkingSet workingSet(toMove, *this);

  int direction;
  if (toMove->isAfter(movePoint)) {
    direction = kPrevDirection;
  } else {
    direction = kNextDirection;
  }

  auto curNode = toMove->next_in_graph[direction];
  // Move forward one node at a time
  while (curNode != movePoint) {
    if (workingSet.dependsOn(curNode)) {
      // If we can't move past this node, add it to the working set
      workingSet.add(curNode);
    }
    curNode = curNode->next_in_graph[direction];
  }

  // 2. Decide whether we can move it all to `movePoint`.

  // Say we are moving directly before movePoint and `toMove` starts before
  // movePoint in the graph. The move looks like
  //
  //  `toMove`            `toMove`         |
  //  <dependencies>  ->  `movePoint`      | `toMove` and deps are split
  //  `movePoint`         <dependencies>   |
  //
  // Contrast with the case where `toMove` starts AFTER movePoint:
  //
  //  `movePoint`           <dependencies>   |
  //  <dependencies>  ->    `toMove`         | `toMove` and deps are together
  //  `toMove`              `movePoint`      |
  //
  // In the first case, we need to split `this` off from its dependencies, so we
  // can move the dependencies below `movePoint` and keep `toMove` above.
  const bool splitToMoveAndDeps =
      (moveSide == MoveSide::BEFORE && toMove->isBefore(movePoint)) ||
      (moveSide == MoveSide::AFTER && toMove->isAfter(movePoint));

  if (splitToMoveAndDeps) {
    // remove `this` from dependencies to be moved past `movePoint`
    workingSet.eraseMover();
  }

  // Check if we can move the working set past the move point
  if (workingSet.dependsOn(movePoint)) {
    // if we can't, then there are intermediate dependencies between the
    // `this` and `movePoint`, so we can't do the move
    return false;
  }

  if (dryRun) {
    return true;
  }

  // 3. Execute the move
  TORCH_INTERNAL_ASSERT(curNode == movePoint);
  if (splitToMoveAndDeps) {
    // Move `toMove`
    move(toMove, movePoint, moveSide);

    // Then move all of its dependencies on the other side of `movePoint`
    const auto reversed =
        moveSide == MoveSide::BEFORE ? MoveSide::AFTER : MoveSide::BEFORE;
    for (auto n : workingSet.dependentNodes()) {
      move(n, curNode, reversed);
      curNode = n;
    }
  } else {
    // Just append/prepend everything to `movePoint`
    move(toMove, curNode, moveSide);
    curNode = toMove;
    for (auto n : workingSet.dependentNodes()) {
      move(n, curNode, moveSide);
      curNode = n;
    }
  }
  return true;
}

// Helper function so we can generalize `tryMove`
void AliasDb::move(Node* toMove, Node* movePoint, MoveSide moveSide) {
  switch (moveSide) {
    case MoveSide::BEFORE:
      toMove->moveBefore(movePoint);
      break;
    case MoveSide::AFTER:
      toMove->moveAfter(movePoint);
      break;
  }
}

bool AliasDb::writesToWildcard(Node* n) const {
  if (!writeIndex_.count(n)) {
    return false;
  }
  const auto& writes = writeIndex_.at(n);

  // Are any of these memoryLocs a wildcard element?
  for (const auto& pr : wildcardIndex_) {
    const auto wildcardElement = pr.second;
    if (writes.test(wildcardElement->index)) {
      return true;
    }
  }
  return false;
}

bool aliasAnalysisHasSpecialCaseFor(Symbol symbol) {
  // WARNING: by adding a case to this list, you are asserting that you have
  // added a case for the unschematized node in AliasDb::analyze
  const static std::unordered_set<Symbol> handled = {
      prim::If,
      prim::Loop,
      prim::FusionGroup,
      prim::DifferentiableGraph,
      prim::Constant,
      prim::Uninitialized,
      prim::DictConstruct,
      prim::ListConstruct,
      prim::TupleConstruct,
      prim::AutogradZero,
      prim::FusedConcat,
      prim::GradOf,
      prim::MMTreeReduce,
      prim::MMBatchSide,
      prim::BroadcastSizes,
      prim::ChunkSizes,
      prim::Function,
      prim::TupleUnpack,
      prim::TupleIndex,
      prim::TupleSlice,
      prim::ListUnpack,
      prim::PythonOp,
      prim::ConstantChunk,
      prim::BroadcastingChunk,
      prim::fork,
      prim::CreateObject,
      prim::AutogradAdd,
      prim::GetAttr,
      prim::SetAttr,
      prim::profile,
      prim::Print,
      prim::CallFunction,
      prim::CallMethod,
      aten::wait,
      prim::isinstance,
      prim::unchecked_cast,
  };

  // Operators that should not be used by alias analysis
  const static std::unordered_set<Symbol> purposefully_not_handled = {
      prim::Load,
      prim::Store,
      prim::Drop,
      at::onnx::Reshape,
      at::onnx::Shape,
      prim::AutogradAdd,
  };

  return handled.count(symbol) || purposefully_not_handled.count(symbol);
}

bool AliasDb::mayAliasWildcard(const Value* v) const {
  if (auto e = getWildcard(v->type())) {
    return memoryDAG_->mayAlias(elementMap_.at(v), e);
  }
  // There were no wildcards of this type, so return false.
  return false;
}

bool AliasDb::mayAliasWildcard(const at::ArrayRef<Value*> vs) const {
  return std::any_of(
      vs.begin(), vs.end(), [&](Value* v) { return mayAliasWildcard(v); });
}

c10::optional<Element*> AliasDb::tryGetOrCreateWildcard(const TypePtr& type) {
  auto updated_type = getMutableTypePtr(type);
  if (!updated_type) {
    return c10::nullopt;
  }
  auto mapped_type = *updated_type;
  auto existing_wildcard = wildcardIndex_.find(mapped_type);
  if (existing_wildcard != wildcardIndex_.end()) {
    return existing_wildcard->second;
  }

  auto wildcard_elem = memoryDAG_->makeFreshValue(nullptr);
  wildcardIndex_.emplace(mapped_type, wildcard_elem);
  addContainedTypesToFreshElement(wildcard_elem, mapped_type);
  return wildcard_elem;
}

void AliasDb::addContainedTypesToFreshElement(
    Element* container_elem,
    const TypePtr& mut_type) {
  for (const auto& contained : mut_type->containedTypes()) {
    auto maybe_elem = tryGetOrCreateWildcard(contained);
    if (maybe_elem) {
      memoryDAG_->addToContainedElements(*maybe_elem, container_elem);
    }
  }
}

// Search the wildcard index for an element that corresponds to the given type.
// Const version returns nullptr
Element* AliasDb::getWildcard(const TypePtr& type) const {
  auto maybe_mut_type = getMutableTypePtr(type);
  if (!maybe_mut_type) {
    return nullptr;
  }
  TypePtr mut_type = *maybe_mut_type;
  auto wildcard = wildcardIndex_.find(mut_type);
  if (wildcard != wildcardIndex_.end()) {
    return wildcard->second;
  }
  return nullptr;
}

// Register `v` as a wildcard value.
c10::optional<Element*> AliasDb::setWildcard(const Value* v) {
  auto maybe_wildcardElement = tryGetOrCreateWildcard(v->type());
  if (!maybe_wildcardElement) {
    return c10::nullopt;
  }

  auto wildcardElement = *maybe_wildcardElement;
  // Making a value a wildcard means that all its potential memory locations
  // may alias the wildcard set.
  const MemoryLocations pointeeSet = getOrCreateElement(v)->getMemoryLocations();
  for (const auto& pointee : pointeeSet) {
    auto from = memoryDAG_->fromIndex(pointee);
    // avoid cycles where the wildcard points to itself
    if (from != wildcardElement) {
      memoryDAG_->makePointerTo(from, wildcardElement);
    }
  }

  // We also need to update the write index with new writes to the wildcard set.
  for (auto& pr : writeIndex_) {
    auto& writtenTo = pr.second;
    if (writtenTo.intersects(pointeeSet)) {
      writtenTo.set(wildcardElement->index);
    }
  }
  isWriteCacheStale_ = true;
  return wildcardElement;
}

void AliasDb::rebuildWriteCache() const {
  for (const auto& pr : writeIndex_) {
    const auto& writtenLocs = pr.second;
      writeCache_ |= writtenLocs;
    }
  isWriteCacheStale_ = false;
}
} // namespace jit
} // namespace torch<|MERGE_RESOLUTION|>--- conflicted
+++ resolved
@@ -666,22 +666,6 @@
   }
 }
 
-<<<<<<< HEAD
-=======
-void AliasDb::analyzeTupleConstruct(Node* node) {
-  // Because we currently mark all Tuples as needing annotation
-  // (even those containing just primitive types), an element needs to be created
-  // for TupleConstruct. When that changes we can create an element
-  // only if it contains elements which need annotation
-  getOrCreateElement(node->output());
-  for (const auto& input : node->inputs()) {
-    if (mutableType(input)) {
-      addToContainedElements(input, node->output());
-    }
-  }
-}
-
->>>>>>> ecbf6f99
 // SetAttr: writes to the `self` field
 void AliasDb::analyzeSetAttr(Node* node) {
   const auto self = node->inputs().at(0);
@@ -706,8 +690,7 @@
     memoryDAG_->collectAllContainedMemoryLocations(elem, mem_locations);
     for (unsigned loc : mem_locations) {
       auto contained_elem = memoryDAG_->fromIndex(loc);
-      // TODO: @suo what is the restriction here with only adding writers
-      // to memory locations
+      // we only register writes on memory locations
       if (contained_elem->pointsTo.empty()) {
         registerWrite(contained_elem, node);
       }
