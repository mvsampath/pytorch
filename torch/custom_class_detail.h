--- conflicted
+++ resolved
@@ -14,30 +14,6 @@
   using type = types;
 };
 
-<<<<<<< HEAD
-template <
-    typename Get,
-    typename Set,
-    typename = typename c10::guts::infer_function_traits<Get>::type::func_type,
-    typename = typename c10::guts::infer_function_traits<Set>::type::func_type>
-struct pickle_factory;
-
-template <
-    typename Get,
-    typename Set,
-    typename RetState,
-    typename Self,
-    typename NewInstance,
-    typename ArgState>
-struct pickle_factory<Get, Set, RetState(Self), NewInstance(ArgState)> {
-  pickle_factory(Get&& g, Set&& s) : g(std::move(g)), s(std::move(s)) {}
-
-  using arg_state_type = ArgState;
-
-  Get g;
-  Set s;
-};
-
 template <typename Method>
 struct WrapMethod;
 
@@ -45,8 +21,8 @@
 struct WrapMethod<R (CurrClass::*)(Args...)> {
   WrapMethod(R (CurrClass::*m)(Args...)) : m(std::move(m)) {}
 
-  R operator()(c10::intrusive_ptr<CurrClass> cur, Args&&... args) {
-    return ((*cur).*m)(std::forward<Args>(args)...);
+  R operator()(c10::intrusive_ptr<CurrClass> cur, Args... args) {
+    return c10::guts::invoke(m, *cur, args...);
   }
 
   R (CurrClass::*m)(Args...);
@@ -56,48 +32,31 @@
 struct WrapMethod<R (CurrClass::*)(Args...) const> {
   WrapMethod(R (CurrClass::*m)(Args...) const) : m(std::move(m)) {}
 
-  R operator()(c10::intrusive_ptr<CurrClass> cur, Args&&... args) {
-    return ((*cur).*m)(std::forward<Args>(args)...);
+  R operator()(c10::intrusive_ptr<CurrClass> cur, Args... args) {
+    return c10::guts::invoke(m, *cur, args...);
   }
 
   R (CurrClass::*m)(Args...) const;
 };
 
 // Adapter for different callable types
-template <
-    typename CurClass,
-    typename Func,
-    std::enable_if_t<
-        std::is_member_function_pointer<std::decay_t<Func>>::value,
-        bool> = false>
-WrapMethod<Func> wrap_func(Func&& f) {
-  return WrapMethod<Func>(std::forward<Func>(f));
+template <typename CurClass,
+          typename Func,
+          std::enable_if_t<
+            std::is_member_function_pointer<std::decay_t<Func>>::value,
+              bool> = false>
+WrapMethod<Func> wrap_func(Func f) {
+  return WrapMethod<Func>(std::move(f));
 }
 
-template <
-    typename CurClass,
-    typename Func,
-    std::enable_if_t<
-        !std::is_member_function_pointer<std::decay_t<Func>>::value,
-        bool> = false>
-Func wrap_func(Func&& f) {
+template <typename CurClass,
+          typename Func,
+          std::enable_if_t<
+            !std::is_member_function_pointer<std::decay_t<Func>>::value,
+              bool> = false>
+Func wrap_func(Func f) {
   return f;
 }
-=======
-template <class Sig>
-struct args;
-
-// Method
-template <class R, class CurClass, class... Args>
-struct args<R (CurClass::*)(Args...)> : types<R, Args...> {};
-
-// Const method
-template <class R, class CurClass, class... Args>
-struct args<R (CurClass::*)(Args...) const> : types<R, Args...> {};
-
-template <class Sig>
-using args_t = typename args<Sig>::type;
->>>>>>> 2ef7e8c0
 
 } // namespace detail
 
