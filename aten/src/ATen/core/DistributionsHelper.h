#pragma once

// define constants like M_PI and C keywords for MSVC
#ifdef _MSC_VER
#define _USE_MATH_DEFINES
#include <math.h>
#endif

#include <ATen/core/Array.h>
#include <c10/util/Half.h>
#include <c10/util/Optional.h>
#include <type_traits>
#include <limits>
#include <cmath>

/**
 * Distributions kernel adapted from THRandom.cpp
 * The kernels try to follow std::random distributions signature
 * For instance: in ATen
 *      auto gen = at::detail::createCPUGenerator();
 *      at::uniform_real_distribution<double> uniform(0, 1);
 *      auto sample = uniform(gen.get());
 *
 *      vs std::random
 *
 *      std::mt19937 gen;
 *      std::uniform_real_distribution uniform(0, 1);
 *      auto sample = uniform(gen);
 */


namespace at {

// Using VectorType in Box-muller derived distributions to avoid
// code duplication
template <typename T>
struct VectorType {  };

#if defined(__CUDACC__) || defined(__HIPCC__)
template <> struct VectorType<half> { using type = at::detail::Array<float, 2>; };
#endif
template <> struct VectorType<Half> { using type = at::detail::Array<float, 2>; };
template <> struct VectorType<float> { using type = at::detail::Array<float, 2>; };
template <> struct VectorType<double> { using type = at::detail::Array<double, 2>; };

template <typename T>
using vect_type = typename VectorType<T>::type;

// Using DistAccumType in accumulate types for distributions.
// Note: Ideally we'd be using ATen/AccumulateType.h but looks
// like the there is some inconsistency in how accumulate types
// are mapped currently, e.g. for the cpu side, float is mapped
// to double.
template <typename T>
struct DistAccumType {  };

#if defined(__CUDACC__) || defined(__HIPCC__)
template <> struct DistAccumType<half> { using type = float; };
#endif
template <> struct DistAccumType<Half> { using type = float; };
template <> struct DistAccumType<float> { using type = float; };
template <> struct DistAccumType<double> { using type = double; };

template <typename T>
using dist_acctype = typename DistAccumType<T>::type;

// Constants for uniform distribution
// doubles have 52 bits of mantissa (fractional part)
constexpr uint64_t DOUBLE_MASK = (1ULL << 53) - 1;
constexpr double DOUBLE_DIVISOR = 1.0 / (1ULL << 53);

// floats have 23 bits of mantissa (fractional part)
constexpr uint32_t FLOAT_MASK = (1 << 24) - 1;
constexpr float FLOAT_DIVISOR = 1.0f / (1 << 24);

/**
 * Samples a uniform distribution in the range [0,1) of type T
 */
template <typename T>
struct uniform_real_distribution {

  inline uniform_real_distribution(T a_in, T b_in) {
    TORCH_CHECK(a_in <= b_in);
    TORCH_CHECK(b_in-a_in <= std::numeric_limits<T>::max());
    a = a_in;
    b = b_in;
  }

  template <typename RNG>
  inline dist_acctype<T> operator()(RNG* generator){
    dist_acctype<T> x;
    if(std::is_same<T, double>::value) {
      x = (generator->random64() & DOUBLE_MASK) * DOUBLE_DIVISOR;
    } else {
      x = (generator->random() & FLOAT_MASK) * FLOAT_DIVISOR;
    }
    return (x * (b - a) + a);
  }

  private:
    T a;
    T b;
};

/**
 * Samples a normal distribution using the Box-Muller method
 * Takes mean and standard deviation as inputs
 * Note that Box-muller method returns two samples at a time.
 * Hence, we cache the "next" sample in the CPUGenerator class.
 */
template <typename T>
struct normal_distribution {

  inline normal_distribution(T mean_in, T stdv_in) {
    TORCH_CHECK(stdv_in > 0);
    mean = mean_in;
    stdv = stdv_in;
  }

  template <typename RNG>
  inline dist_acctype<T> operator()(RNG* generator){
    dist_acctype<T> ret;
    // return cached values if available
    if (std::is_same<T, double>::value) {
      if (generator->next_double_normal_sample()) {
        ret = *(generator->next_double_normal_sample()) * stdv + mean;
        // reset c10::optional to null
        generator->set_next_double_normal_sample(c10::optional<double>());
        return ret;
      }
    } else {
      if (generator->next_float_normal_sample()) {
        ret = *(generator->next_float_normal_sample()) * stdv + mean;
        // reset c10::optional to null
        generator->set_next_float_normal_sample(c10::optional<float>());
        return ret;
      }
    }
    // otherwise generate new normal values
    uniform_real_distribution<T> uniform(0.0, 1.0);
    const dist_acctype<T> u1 = uniform(generator);
    const dist_acctype<T> u2 = uniform(generator);
    const dist_acctype<T> r = ::sqrt(static_cast<T>(-2.0) * ::log(static_cast<T>(1.0)-u2));
    const dist_acctype<T> theta = static_cast<T>(2.0) * static_cast<T>(M_PI) * u1;
    if (std::is_same<T, double>::value) {
      dist_acctype<double> cache = r * ::sin(theta);
      generator->set_next_double_normal_sample(c10::optional<double>(cache));
    } else {
      dist_acctype<float> cache = r * ::sin(theta);
      generator->set_next_float_normal_sample(c10::optional<float>(cache));
    }
    ret = r * ::cos(theta) * stdv + mean;
    return ret;
  }

  private:
    T mean;
    T stdv;
};

/**
 * Samples a bernoulli distribution given a probability input
 */
template <typename T>
struct bernoulli_distribution {

  inline bernoulli_distribution(T p_in) {
    TORCH_CHECK(p_in >= 0 && p_in <= 1);
    p = p_in;
  }

<<<<<<< HEAD
  template <typename RNG>
  inline int operator()(RNG* generator) {
=======
  inline int operator()(at::CPUGenerator* generator) {
>>>>>>> c7296149
    uniform_real_distribution<T> uniform(0.0, 1.0);
    return uniform(generator) < p;
  }

  private:
    T p;
};

/**
 * Samples a geometric distribution given a probability input
 */
template <typename T>
struct geometric_distribution {

  inline geometric_distribution(T p_in) {
    TORCH_CHECK(p_in > 0 && p_in < 1);
    p = p_in;
  }

  template <typename RNG>
  inline int operator()(RNG* generator) {
    uniform_real_distribution<T> uniform(0.0, 1.0);
    dist_acctype<T> sample = uniform(generator);
    return static_cast<int>(::log(static_cast<T>(1.0)-sample) / ::log(p)) + 1;
  }

  private:
    T p;
};

/**
 * Samples an exponential distribution given a lambda input
 */
template <typename T>
struct exponential_distribution {

  inline exponential_distribution(T lambda_in) {
    lambda = lambda_in;
  }

<<<<<<< HEAD
  template <typename RNG>
  inline T operator()(RNG* generator) {
=======
  inline T operator()(at::CPUGenerator* generator) {
    // Follows numpy exponential for the case when lambda is zero.
    if (lambda == static_cast<T>(0.0)) {
      return static_cast<T>(0.0);
    }
>>>>>>> c7296149
    uniform_real_distribution<T> uniform(0.0, 1.0);
    dist_acctype<T> sample = uniform(generator);
    return static_cast<T>(-1.0) / lambda * ::log(static_cast<T>(1.0)-sample);
  }

  private:
    T lambda;
};

/**
 * Samples a cauchy distribution given median and sigma as inputs
 */
template <typename T>
struct cauchy_distribution {

  inline cauchy_distribution(T median_in, T sigma_in) {
    median = median_in;
    sigma = sigma_in;
  }

  template <typename RNG>
  inline T operator()(RNG* generator) {
    uniform_real_distribution<T> uniform(0.0, 1.0);
    return median + sigma * ::tan(static_cast<T>(M_PI) * (uniform(generator)-static_cast<T>(0.5)));
  }

  private:
    T median;
    T sigma;
};

/**
 * Samples a lognormal distribution
 * Takes mean and standard deviation as inputs
 * Outputs two samples at a time
 */
template <typename T>
struct lognormal_distribution {

  inline lognormal_distribution(T mean_in, T stdv_in) {
    TORCH_CHECK(stdv_in > 0);
    mean = mean_in;
    stdv = stdv_in;
  }

  template<typename RNG>
  inline T operator()(RNG* generator){
    normal_distribution<T> normal(mean, stdv);
    return ::exp(normal(generator));
  }

  private:
    T mean;
    T stdv;
};

} // namespace at<|MERGE_RESOLUTION|>--- conflicted
+++ resolved
@@ -169,12 +169,8 @@
     p = p_in;
   }
 
-<<<<<<< HEAD
   template <typename RNG>
   inline int operator()(RNG* generator) {
-=======
-  inline int operator()(at::CPUGenerator* generator) {
->>>>>>> c7296149
     uniform_real_distribution<T> uniform(0.0, 1.0);
     return uniform(generator) < p;
   }
@@ -215,16 +211,12 @@
     lambda = lambda_in;
   }
 
-<<<<<<< HEAD
   template <typename RNG>
   inline T operator()(RNG* generator) {
-=======
-  inline T operator()(at::CPUGenerator* generator) {
     // Follows numpy exponential for the case when lambda is zero.
     if (lambda == static_cast<T>(0.0)) {
       return static_cast<T>(0.0);
     }
->>>>>>> c7296149
     uniform_real_distribution<T> uniform(0.0, 1.0);
     dist_acctype<T> sample = uniform(generator);
     return static_cast<T>(-1.0) / lambda * ::log(static_cast<T>(1.0)-sample);
